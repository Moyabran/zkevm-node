--- conflicted
+++ resolved
@@ -241,7 +241,6 @@
 					log.Errorf("error rolling back state. RollbackErr: %v", rollbackErr)
 					return rollbackErr
 				}
-<<<<<<< HEAD
 				return fmt.Errorf("Calculated newRoot should be %s instead of %s", s.genesis.Root.String(), genesisRoot.String())
 			}
 			// Waiting for the flushID to be stored
@@ -254,9 +253,6 @@
 					return rollbackErr
 				}
 				return err
-=======
-				return fmt.Errorf("calculated newRoot should be %s instead of %s", s.genesis.Root.String(), root.String())
->>>>>>> 930cab83
 			}
 			log.Debug("Genesis root matches!")
 		} else {
