package jsonrpc

import (
	"context"
	"encoding/json"
	"errors"
	"fmt"
	"math/big"
	"time"

	"github.com/0xPolygonHermez/zkevm-node/hex"
	"github.com/0xPolygonHermez/zkevm-node/jsonrpc/client"
	"github.com/0xPolygonHermez/zkevm-node/jsonrpc/types"
	"github.com/0xPolygonHermez/zkevm-node/log"
	"github.com/0xPolygonHermez/zkevm-node/pool"
	"github.com/0xPolygonHermez/zkevm-node/state"
	"github.com/0xPolygonHermez/zkevm-node/state/runtime"
	"github.com/0xPolygonHermez/zkevm-node/state/runtime/executor"
	"github.com/ethereum/go-ethereum/common"
	ethTypes "github.com/ethereum/go-ethereum/core/types"
	"github.com/jackc/pgx/v4"
)

// ZKEVMEndpoints contains implementations for the "zkevm" RPC endpoints
type ZKEVMEndpoints struct {
	cfg      Config
	pool     types.PoolInterface
	state    types.StateInterface
	etherman types.EthermanInterface
	txMan    DBTxManager
}

// NewZKEVMEndpoints returns ZKEVMEndpoints
func NewZKEVMEndpoints(cfg Config, pool types.PoolInterface, state types.StateInterface, etherman types.EthermanInterface) *ZKEVMEndpoints {
	return &ZKEVMEndpoints{
		cfg:      cfg,
		pool:     pool,
		state:    state,
		etherman: etherman,
	}
}

// ConsolidatedBlockNumber returns last block number related to the last verified batch
func (z *ZKEVMEndpoints) ConsolidatedBlockNumber() (interface{}, types.Error) {
	return z.txMan.NewDbTxScope(z.state, func(ctx context.Context, dbTx pgx.Tx) (interface{}, types.Error) {
		lastBlockNumber, err := z.state.GetLastConsolidatedL2BlockNumber(ctx, dbTx)
		if err != nil {
			const errorMessage = "failed to get last consolidated block number from state"
			log.Errorf("%v:%v", errorMessage, err)
			return nil, types.NewRPCError(types.DefaultErrorCode, errorMessage)
		}

		return hex.EncodeUint64(lastBlockNumber), nil
	})
}

// IsBlockConsolidated returns the consolidation status of a provided block number
func (z *ZKEVMEndpoints) IsBlockConsolidated(blockNumber types.ArgUint64) (interface{}, types.Error) {
	return z.txMan.NewDbTxScope(z.state, func(ctx context.Context, dbTx pgx.Tx) (interface{}, types.Error) {
		IsL2BlockConsolidated, err := z.state.IsL2BlockConsolidated(ctx, uint64(blockNumber), dbTx)
		if err != nil {
			const errorMessage = "failed to check if the block is consolidated"
			log.Errorf("%v: %v", errorMessage, err)
			return nil, types.NewRPCError(types.DefaultErrorCode, errorMessage)
		}

		return IsL2BlockConsolidated, nil
	})
}

// IsBlockVirtualized returns the virtualization status of a provided block number
func (z *ZKEVMEndpoints) IsBlockVirtualized(blockNumber types.ArgUint64) (interface{}, types.Error) {
	return z.txMan.NewDbTxScope(z.state, func(ctx context.Context, dbTx pgx.Tx) (interface{}, types.Error) {
		IsL2BlockVirtualized, err := z.state.IsL2BlockVirtualized(ctx, uint64(blockNumber), dbTx)
		if err != nil {
			const errorMessage = "failed to check if the block is virtualized"
			log.Errorf("%v: %v", errorMessage, err)
			return nil, types.NewRPCError(types.DefaultErrorCode, errorMessage)
		}

		return IsL2BlockVirtualized, nil
	})
}

// BatchNumberByBlockNumber returns the batch number from which the passed block number is created
func (z *ZKEVMEndpoints) BatchNumberByBlockNumber(blockNumber types.ArgUint64) (interface{}, types.Error) {
	return z.txMan.NewDbTxScope(z.state, func(ctx context.Context, dbTx pgx.Tx) (interface{}, types.Error) {
		batchNum, err := z.state.BatchNumberByL2BlockNumber(ctx, uint64(blockNumber), dbTx)
		if errors.Is(err, state.ErrNotFound) {
			return nil, nil
		} else if err != nil {
			const errorMessage = "failed to get batch number from block number"
			log.Errorf("%v: %v", errorMessage, err.Error())
			return nil, types.NewRPCError(types.DefaultErrorCode, errorMessage)
		}

		return hex.EncodeUint64(batchNum), nil
	})
}

// BatchNumber returns the latest trusted batch number
func (z *ZKEVMEndpoints) BatchNumber() (interface{}, types.Error) {
	return z.txMan.NewDbTxScope(z.state, func(ctx context.Context, dbTx pgx.Tx) (interface{}, types.Error) {
		lastBatchNumber, err := z.state.GetLastBatchNumber(ctx, dbTx)
		if err != nil {
			return "0x0", types.NewRPCError(types.DefaultErrorCode, "failed to get the last batch number from state")
		}

		return hex.EncodeUint64(lastBatchNumber), nil
	})
}

// VirtualBatchNumber returns the latest virtualized batch number
func (z *ZKEVMEndpoints) VirtualBatchNumber() (interface{}, types.Error) {
	return z.txMan.NewDbTxScope(z.state, func(ctx context.Context, dbTx pgx.Tx) (interface{}, types.Error) {
		lastBatchNumber, err := z.state.GetLastVirtualBatchNum(ctx, dbTx)
		if err != nil {
			return "0x0", types.NewRPCError(types.DefaultErrorCode, "failed to get the last virtual batch number from state")
		}

		return hex.EncodeUint64(lastBatchNumber), nil
	})
}

// VerifiedBatchNumber returns the latest verified batch number
func (z *ZKEVMEndpoints) VerifiedBatchNumber() (interface{}, types.Error) {
	return z.txMan.NewDbTxScope(z.state, func(ctx context.Context, dbTx pgx.Tx) (interface{}, types.Error) {
		lastBatch, err := z.state.GetLastVerifiedBatch(ctx, dbTx)
		if err != nil {
			return "0x0", types.NewRPCError(types.DefaultErrorCode, "failed to get the last verified batch number from state")
		}
		return hex.EncodeUint64(lastBatch.BatchNumber), nil
	})
}

// GetBatchByNumber returns information about a batch by batch number
func (z *ZKEVMEndpoints) GetBatchByNumber(batchNumber types.BatchNumber, fullTx bool) (interface{}, types.Error) {
	return z.txMan.NewDbTxScope(z.state, func(ctx context.Context, dbTx pgx.Tx) (interface{}, types.Error) {
		var err error
		batchNumber, rpcErr := batchNumber.GetNumericBatchNumber(ctx, z.state, z.etherman, dbTx)
		if rpcErr != nil {
			return nil, rpcErr
		}

		batch, err := z.state.GetBatchByNumber(ctx, batchNumber, dbTx)
		if errors.Is(err, state.ErrNotFound) {
			return nil, nil
		} else if err != nil {
			return RPCErrorResponse(types.DefaultErrorCode, fmt.Sprintf("couldn't load batch from state by number %v", batchNumber), err, true)
		}
		batchTimestamp, err := z.state.GetBatchTimestamp(ctx, batchNumber, nil, dbTx)
		if err != nil {
			return RPCErrorResponse(types.DefaultErrorCode, fmt.Sprintf("couldn't load batch timestamp from state by number %v", batchNumber), err, true)
		}

		if batchTimestamp == nil {
			batch.Timestamp = time.Time{}
		} else {
			batch.Timestamp = *batchTimestamp
		}

		txs, _, err := z.state.GetTransactionsByBatchNumber(ctx, batchNumber, dbTx)
		if !errors.Is(err, state.ErrNotFound) && err != nil {
			return RPCErrorResponse(types.DefaultErrorCode, fmt.Sprintf("couldn't load batch txs from state by number %v", batchNumber), err, true)
		}

		receipts := make([]ethTypes.Receipt, 0, len(txs))
		for _, tx := range txs {
			receipt, err := z.state.GetTransactionReceipt(ctx, tx.Hash(), dbTx)
			if err != nil {
				return RPCErrorResponse(types.DefaultErrorCode, fmt.Sprintf("couldn't load receipt for tx %v", tx.Hash().String()), err, true)
			}
			receipts = append(receipts, *receipt)
		}

		virtualBatch, err := z.state.GetVirtualBatch(ctx, batchNumber, dbTx)
		if err != nil && !errors.Is(err, state.ErrNotFound) {
			return RPCErrorResponse(types.DefaultErrorCode, fmt.Sprintf("couldn't load virtual batch from state by number %v", batchNumber), err, true)
		}

		verifiedBatch, err := z.state.GetVerifiedBatch(ctx, batchNumber, dbTx)
		if err != nil && !errors.Is(err, state.ErrNotFound) {
			return RPCErrorResponse(types.DefaultErrorCode, fmt.Sprintf("couldn't load virtual batch from state by number %v", batchNumber), err, true)
		}

		ger, err := z.state.GetExitRootByGlobalExitRoot(ctx, batch.GlobalExitRoot, dbTx)
		if err != nil && !errors.Is(err, state.ErrNotFound) {
			return RPCErrorResponse(types.DefaultErrorCode, fmt.Sprintf("couldn't load full GER from state by number %v", batchNumber), err, true)
		} else if errors.Is(err, state.ErrNotFound) {
			ger = &state.GlobalExitRoot{}
		}

		blocks, err := z.state.GetL2BlocksByBatchNumber(ctx, batchNumber, dbTx)
		if err != nil {
			return RPCErrorResponse(types.DefaultErrorCode, fmt.Sprintf("couldn't load blocks associated to the batch %v", batchNumber), err, true)
		}

		batch.Transactions = txs
		rpcBatch, err := types.NewBatch(ctx, z.state, batch, virtualBatch, verifiedBatch, blocks, receipts, fullTx, true, ger, dbTx)
		if err != nil {
			return RPCErrorResponse(types.DefaultErrorCode, fmt.Sprintf("couldn't build the batch %v response", batchNumber), err, true)
		}
		return rpcBatch, nil
	})
}

// GetFullBlockByNumber returns information about a block by block number
func (z *ZKEVMEndpoints) GetFullBlockByNumber(number types.BlockNumber, fullTx bool) (interface{}, types.Error) {
	return z.txMan.NewDbTxScope(z.state, func(ctx context.Context, dbTx pgx.Tx) (interface{}, types.Error) {
		if number == types.PendingBlockNumber {
			lastBlock, err := z.state.GetLastL2Block(ctx, dbTx)
			if err != nil {
				return RPCErrorResponse(types.DefaultErrorCode, "couldn't load last block from state to compute the pending block", err, true)
			}
			l2Header := state.NewL2Header(&ethTypes.Header{
				ParentHash: lastBlock.Hash(),
				Number:     big.NewInt(0).SetUint64(lastBlock.Number().Uint64() + 1),
				TxHash:     ethTypes.EmptyRootHash,
				UncleHash:  ethTypes.EmptyUncleHash,
			})
			l2Block := state.NewL2BlockWithHeader(l2Header)
			rpcBlock, err := types.NewBlock(ctx, z.state, nil, l2Block, nil, fullTx, false, state.Ptr(true), dbTx)
			if err != nil {
				return RPCErrorResponse(types.DefaultErrorCode, "couldn't build the pending block response", err, true)
			}

			// clean fields that are not available for pending block
			rpcBlock.Hash = nil
			rpcBlock.Miner = nil
			rpcBlock.Nonce = nil
			rpcBlock.TotalDifficulty = nil

			return rpcBlock, nil
		}
		var err error
		blockNumber, rpcErr := number.GetNumericBlockNumber(ctx, z.state, z.etherman, dbTx)
		if rpcErr != nil {
			return nil, rpcErr
		}

		l2Block, err := z.state.GetL2BlockByNumber(ctx, blockNumber, dbTx)
		if errors.Is(err, state.ErrNotFound) {
			return nil, nil
		} else if err != nil {
			return RPCErrorResponse(types.DefaultErrorCode, fmt.Sprintf("couldn't load block from state by number %v", blockNumber), err, true)
		}

		txs := l2Block.Transactions()
		receipts := make([]ethTypes.Receipt, 0, len(txs))
		for _, tx := range txs {
			receipt, err := z.state.GetTransactionReceipt(ctx, tx.Hash(), dbTx)
			if err != nil {
				return RPCErrorResponse(types.DefaultErrorCode, fmt.Sprintf("couldn't load receipt for tx %v", tx.Hash().String()), err, true)
			}
			receipts = append(receipts, *receipt)
		}

		rpcBlock, err := types.NewBlock(ctx, z.state, state.Ptr(l2Block.Hash()), l2Block, receipts, fullTx, true, state.Ptr(true), dbTx)
		if err != nil {
			return RPCErrorResponse(types.DefaultErrorCode, fmt.Sprintf("couldn't build block response for block by number %v", blockNumber), err, true)
		}

		return rpcBlock, nil
	})
}

// GetFullBlockByHash returns information about a block by hash
func (z *ZKEVMEndpoints) GetFullBlockByHash(hash types.ArgHash, fullTx bool) (interface{}, types.Error) {
	return z.txMan.NewDbTxScope(z.state, func(ctx context.Context, dbTx pgx.Tx) (interface{}, types.Error) {
		l2Block, err := z.state.GetL2BlockByHash(ctx, hash.Hash(), dbTx)
		if errors.Is(err, state.ErrNotFound) {
			return nil, nil
		} else if err != nil {
			return RPCErrorResponse(types.DefaultErrorCode, "failed to get block by hash from state", err, true)
		}

		txs := l2Block.Transactions()
		receipts := make([]ethTypes.Receipt, 0, len(txs))
		for _, tx := range txs {
			receipt, err := z.state.GetTransactionReceipt(ctx, tx.Hash(), dbTx)
			if err != nil {
				return RPCErrorResponse(types.DefaultErrorCode, fmt.Sprintf("couldn't load receipt for tx %v", tx.Hash().String()), err, true)
			}
			receipts = append(receipts, *receipt)
		}

		rpcBlock, err := types.NewBlock(ctx, z.state, state.Ptr(l2Block.Hash()), l2Block, receipts, fullTx, true, state.Ptr(true), dbTx)
		if err != nil {
			return RPCErrorResponse(types.DefaultErrorCode, fmt.Sprintf("couldn't build block response for block by hash %v", hash.Hash()), err, true)
		}

		return rpcBlock, nil
	})
}

// GetNativeBlockHashesInRange return the state root for the blocks in range
func (z *ZKEVMEndpoints) GetNativeBlockHashesInRange(filter NativeBlockHashBlockRangeFilter) (interface{}, types.Error) {
	return z.txMan.NewDbTxScope(z.state, func(ctx context.Context, dbTx pgx.Tx) (interface{}, types.Error) {
		fromBlockNumber, toBlockNumber, rpcErr := filter.GetNumericBlockNumbers(ctx, z.cfg, z.state, z.etherman, dbTx)
		if rpcErr != nil {
			return nil, rpcErr
		}

		nativeBlockHashes, err := z.state.GetNativeBlockHashesInRange(ctx, fromBlockNumber, toBlockNumber, dbTx)
		if errors.Is(err, state.ErrNotFound) {
			return nil, nil
		} else if errors.Is(err, state.ErrMaxNativeBlockHashBlockRangeLimitExceeded) {
			errMsg := fmt.Sprintf(state.ErrMaxNativeBlockHashBlockRangeLimitExceeded.Error(), z.cfg.MaxNativeBlockHashBlockRange)
			return RPCErrorResponse(types.InvalidParamsErrorCode, errMsg, nil, false)
		} else if err != nil {
			return RPCErrorResponse(types.DefaultErrorCode, "failed to get block by hash from state", err, true)
		}

		return nativeBlockHashes, nil
	})
}

// GetTransactionByL2Hash returns a transaction by his l2 hash
func (z *ZKEVMEndpoints) GetTransactionByL2Hash(hash types.ArgHash) (interface{}, types.Error) {
	return z.txMan.NewDbTxScope(z.state, func(ctx context.Context, dbTx pgx.Tx) (interface{}, types.Error) {
		// try to get tx from state
		tx, err := z.state.GetTransactionByL2Hash(ctx, hash.Hash(), dbTx)
		if err != nil && !errors.Is(err, state.ErrNotFound) {
			return RPCErrorResponse(types.DefaultErrorCode, "failed to load transaction by l2 hash from state", err, true)
		}
		if tx != nil {
			receipt, err := z.state.GetTransactionReceipt(ctx, hash.Hash(), dbTx)
			if errors.Is(err, state.ErrNotFound) {
				return RPCErrorResponse(types.DefaultErrorCode, "transaction receipt not found", err, false)
			} else if err != nil {
				return RPCErrorResponse(types.DefaultErrorCode, "failed to load transaction receipt from state", err, true)
			}

			l2Hash, err := z.state.GetL2TxHashByTxHash(ctx, tx.Hash(), dbTx)
			if err != nil {
				return RPCErrorResponse(types.DefaultErrorCode, "failed to get l2 transaction hash", err, true)
			}

			res, err := types.NewTransaction(*tx, receipt, false, l2Hash)
			if err != nil {
				return RPCErrorResponse(types.DefaultErrorCode, "failed to build transaction response", err, true)
			}

			return res, nil
		}

		// if the tx does not exist in the state, look for it in the pool
		if z.cfg.SequencerNodeURI != "" {
			return z.getTransactionByL2HashFromSequencerNode(hash.Hash())
		}
		poolTx, err := z.pool.GetTransactionByL2Hash(ctx, hash.Hash())
		if errors.Is(err, pool.ErrNotFound) {
			return nil, nil
		} else if err != nil {
			return RPCErrorResponse(types.DefaultErrorCode, "failed to load transaction by l2 hash from pool", err, true)
		}
		if poolTx.Status == pool.TxStatusPending {
			tx = &poolTx.Transaction
			res, err := types.NewTransaction(*tx, nil, false, nil)
			if err != nil {
				return RPCErrorResponse(types.DefaultErrorCode, "failed to build transaction response", err, true)
			}
			return res, nil
		}
		return nil, nil
	})
}

// GetTransactionReceiptByL2Hash returns a transaction receipt by his hash
func (z *ZKEVMEndpoints) GetTransactionReceiptByL2Hash(hash types.ArgHash) (interface{}, types.Error) {
	return z.txMan.NewDbTxScope(z.state, func(ctx context.Context, dbTx pgx.Tx) (interface{}, types.Error) {
		tx, err := z.state.GetTransactionByL2Hash(ctx, hash.Hash(), dbTx)
		if errors.Is(err, state.ErrNotFound) {
			return nil, nil
		} else if err != nil {
			return RPCErrorResponse(types.DefaultErrorCode, "failed to get tx from state", err, true)
		}

		r, err := z.state.GetTransactionReceipt(ctx, hash.Hash(), dbTx)
		if errors.Is(err, state.ErrNotFound) {
			return nil, nil
		} else if err != nil {
			return RPCErrorResponse(types.DefaultErrorCode, "failed to get tx receipt from state", err, true)
		}

		l2Hash, err := z.state.GetL2TxHashByTxHash(ctx, tx.Hash(), dbTx)
		if err != nil {
			return RPCErrorResponse(types.DefaultErrorCode, "failed to get l2 transaction hash", err, true)
		}

		receipt, err := types.NewReceipt(*tx, r, l2Hash)
		if err != nil {
			return RPCErrorResponse(types.DefaultErrorCode, "failed to build the receipt response", err, true)
		}

		return receipt, nil
	})
}

func (z *ZKEVMEndpoints) getTransactionByL2HashFromSequencerNode(hash common.Hash) (interface{}, types.Error) {
	res, err := client.JSONRPCCall(z.cfg.SequencerNodeURI, "zkevm_getTransactionByL2Hash", hash.String())
	if err != nil {
		return RPCErrorResponse(types.DefaultErrorCode, "failed to get tx from sequencer node by l2 hash", err, true)
	}

	if res.Error != nil {
		return RPCErrorResponse(res.Error.Code, res.Error.Message, nil, false)
	}

	var tx *types.Transaction
	err = json.Unmarshal(res.Result, &tx)
	if err != nil {
		return RPCErrorResponse(types.DefaultErrorCode, "failed to read tx loaded by l2 hash from sequencer node", err, true)
	}
	return tx, nil
}

// GetExitRootsByGER returns the exit roots accordingly to the provided Global Exit Root
func (z *ZKEVMEndpoints) GetExitRootsByGER(globalExitRoot common.Hash) (interface{}, types.Error) {
	return z.txMan.NewDbTxScope(z.state, func(ctx context.Context, dbTx pgx.Tx) (interface{}, types.Error) {
		exitRoots, err := z.state.GetExitRootByGlobalExitRoot(ctx, globalExitRoot, dbTx)
		if errors.Is(err, state.ErrNotFound) {
			return nil, nil
		} else if err != nil {
			return RPCErrorResponse(types.DefaultErrorCode, "failed to get exit roots by global exit root from state", err, true)
		}

		return types.ExitRoots{
			BlockNumber:     types.ArgUint64(exitRoots.BlockNumber),
			Timestamp:       types.ArgUint64(exitRoots.Timestamp.Unix()),
			MainnetExitRoot: exitRoots.MainnetExitRoot,
			RollupExitRoot:  exitRoots.RollupExitRoot,
		}, nil
	})
}

// EstimateGasPrice returns an estimate gas price for the transaction.
func (z *ZKEVMEndpoints) EstimateGasPrice(arg *types.TxArgs, blockArg *types.BlockNumberOrHash) (interface{}, types.Error) {
	return z.txMan.NewDbTxScope(z.state, func(ctx context.Context, dbTx pgx.Tx) (interface{}, types.Error) {
		gasPrice, _, err := z.internalEstimateGasPriceAndFee(ctx, arg, blockArg, dbTx)
		if err != nil {
			return nil, err
		}
		return hex.EncodeBig(gasPrice), nil
	})
}

// EstimateFee returns an estimate fee for the transaction.
func (z *ZKEVMEndpoints) EstimateFee(arg *types.TxArgs, blockArg *types.BlockNumberOrHash, stateOverride *types.StateOverride) (interface{}, types.Error) {
	return z.txMan.NewDbTxScope(z.state, func(ctx context.Context, dbTx pgx.Tx) (interface{}, types.Error) {
		_, fee, err := z.internalEstimateGasPriceAndFee(ctx, arg, blockArg, dbTx)
		if err != nil {
			return nil, err
		}
		return hex.EncodeBig(fee), nil
	})
}

// internalEstimateGasPriceAndFee computes the estimated gas price and the estimated fee for the transaction
func (z *ZKEVMEndpoints) internalEstimateGasPriceAndFee(ctx context.Context, arg *types.TxArgs, blockArg *types.BlockNumberOrHash, dbTx pgx.Tx) (*big.Int, *big.Int, types.Error) {
	if arg == nil {
		return nil, nil, types.NewRPCError(types.InvalidParamsErrorCode, "missing value for required argument 0")
	}

	block, respErr := z.getBlockByArg(ctx, blockArg, dbTx)
	if respErr != nil {
		return nil, nil, respErr
	}

	var blockToProcess *uint64
	if blockArg != nil {
		blockNumArg := blockArg.Number()
		if blockNumArg != nil && (*blockArg.Number() == types.LatestBlockNumber || *blockArg.Number() == types.PendingBlockNumber) {
			blockToProcess = nil
		} else {
			n := block.NumberU64()
			blockToProcess = &n
		}
	}

	defaultSenderAddress := common.HexToAddress(state.DefaultSenderAddress)
	sender, tx, err := arg.ToTransaction(ctx, z.state, z.cfg.MaxCumulativeGasUsed, block.Root(), defaultSenderAddress, dbTx)
	if err != nil {
		return nil, nil, types.NewRPCError(types.DefaultErrorCode, "failed to convert arguments into an unsigned transaction")
	}

	gasEstimation, returnValue, err := z.state.EstimateGas(tx, sender, blockToProcess, dbTx)
	if errors.Is(err, runtime.ErrExecutionReverted) {
		data := make([]byte, len(returnValue))
		copy(data, returnValue)
		return nil, nil, types.NewRPCErrorWithData(types.RevertedErrorCode, err.Error(), data)
	} else if err != nil {
		errMsg := fmt.Sprintf("failed to estimate gas: %v", err.Error())
		return nil, nil, types.NewRPCError(types.DefaultErrorCode, errMsg)
	}

	gasPrices, err := z.pool.GetGasPrices(ctx)
	if err != nil {
		return nil, nil, types.NewRPCError(types.DefaultErrorCode, "failed to get L2 gas price", err, false)
	}

	txGasPrice := new(big.Int).SetUint64(gasPrices.L2GasPrice) // by default we assume the tx gas price is the current L2 gas price
	txEGPPct := state.MaxEffectivePercentage
	egpEnabled := z.pool.EffectiveGasPriceEnabled()

	if egpEnabled {
		rawTx, err := state.EncodeTransactionWithoutEffectivePercentage(*tx)
		if err != nil {
			return nil, nil, types.NewRPCError(types.DefaultErrorCode, "failed to encode tx", err, false)
		}

		txEGP, err := z.pool.CalculateEffectiveGasPrice(rawTx, txGasPrice, gasEstimation, gasPrices.L1GasPrice, gasPrices.L2GasPrice)
		if err != nil {
			return nil, nil, types.NewRPCError(types.DefaultErrorCode, "failed to calculate effective gas price", err, false)
		}

		if txEGP.Cmp(txGasPrice) == -1 { // txEGP < txGasPrice
			// We need to "round" the final effectiveGasPrice to a 256 fraction of the txGasPrice
			txEGPPct, err = z.pool.CalculateEffectiveGasPricePercentage(txGasPrice, txEGP)
			if err != nil {
				return nil, nil, types.NewRPCError(types.DefaultErrorCode, "failed to calculate effective gas price percentage", err, false)
			}
			// txGasPriceFraction = txGasPrice/256
			txGasPriceFraction := new(big.Int).Div(txGasPrice, new(big.Int).SetUint64(256)) //nolint:gomnd
			// txGasPrice = txGasPriceFraction*(txEGPPct+1)
			txGasPrice = new(big.Int).Mul(txGasPriceFraction, new(big.Int).SetUint64(uint64(txEGPPct+1)))
		}

		log.Infof("[internalEstimateGasPriceAndFee] finalGasPrice: %d, effectiveGasPrice: %d, egpPct: %d, l2GasPrice: %d, len: %d, gas: %d, l1GasPrice: %d",
			txGasPrice, txEGP, txEGPPct, gasPrices.L2GasPrice, len(rawTx), gasEstimation, gasPrices.L1GasPrice)
	}

	fee := new(big.Int).Mul(txGasPrice, new(big.Int).SetUint64(gasEstimation))

	log.Infof("[internalEstimateGasPriceAndFee] egpEnabled: %t, fee: %d, gasPrice: %d, gas: %d", egpEnabled, fee, txGasPrice, gasEstimation)

	return txGasPrice, fee, nil
}

// EstimateCounters returns an estimation of the counters that are going to be used while executing
// this transaction.
func (z *ZKEVMEndpoints) EstimateCounters(arg *types.TxArgs, blockArg *types.BlockNumberOrHash) (interface{}, types.Error) {
	return z.txMan.NewDbTxScope(z.state, func(ctx context.Context, dbTx pgx.Tx) (interface{}, types.Error) {
		if arg == nil {
			return RPCErrorResponse(types.InvalidParamsErrorCode, "missing value for required argument 0", nil, false)
		}

		block, respErr := z.getBlockByArg(ctx, blockArg, dbTx)
		if respErr != nil {
			return nil, respErr
		}

		var blockToProcess *uint64
		if blockArg != nil {
			blockNumArg := blockArg.Number()
			if blockNumArg != nil && (*blockArg.Number() == types.LatestBlockNumber || *blockArg.Number() == types.PendingBlockNumber) {
				blockToProcess = nil
			} else {
				n := block.NumberU64()
				blockToProcess = &n
			}
		}

		defaultSenderAddress := common.HexToAddress(state.DefaultSenderAddress)
		sender, tx, err := arg.ToTransaction(ctx, z.state, z.cfg.MaxCumulativeGasUsed, block.Root(), defaultSenderAddress, dbTx)
		if err != nil {
			return RPCErrorResponse(types.DefaultErrorCode, "failed to convert arguments into an unsigned transaction", err, false)
		}

<<<<<<< HEAD
		gasEstimation, returnValue, err := z.state.EstimateGas(tx, sender, blockToProcess, stateOverride.ToStateOverride(), dbTx)
		if errors.Is(err, runtime.ErrExecutionReverted) {
			data := make([]byte, len(returnValue))
			copy(data, returnValue)
			return nil, types.NewRPCErrorWithData(types.RevertedErrorCode, err.Error(), data)
		} else if err != nil {
			errMsg := fmt.Sprintf("failed to estimate gas: %v", err.Error())
			return nil, types.NewRPCError(types.DefaultErrorCode, errMsg)
		}

		gasPrices, err := z.pool.GetGasPrices(ctx)
=======
		var oocErr error
		processBatchResponse, err := z.state.PreProcessUnsignedTransaction(ctx, tx, sender, blockToProcess, dbTx)
>>>>>>> f2fad23b
		if err != nil {
			if executor.IsROMOutOfCountersError(executor.RomErrorCode(err)) {
				oocErr = err
			} else {
				errMsg := fmt.Sprintf("failed to estimate counters: %v", err.Error())
				return nil, types.NewRPCError(types.DefaultErrorCode, errMsg)
			}
		}

		var revert *types.RevertInfo
		if len(processBatchResponse.BlockResponses) > 0 && len(processBatchResponse.BlockResponses[0].TransactionResponses) > 0 {
			txResponse := processBatchResponse.BlockResponses[0].TransactionResponses[0]
			err = txResponse.RomError
			if errors.Is(err, runtime.ErrExecutionReverted) {
				returnValue := make([]byte, len(txResponse.ReturnValue))
				copy(returnValue, txResponse.ReturnValue)
				err := state.ConstructErrorFromRevert(err, returnValue)
				revert = &types.RevertInfo{
					Message: err.Error(),
					Data:    state.Ptr(types.ArgBytes(returnValue)),
				}
			}
		}

		limits := types.ZKCountersLimits{
			MaxGasUsed:          types.ArgUint64(state.MaxTxGasLimit),
			MaxKeccakHashes:     types.ArgUint64(z.cfg.ZKCountersLimits.MaxKeccakHashes),
			MaxPoseidonHashes:   types.ArgUint64(z.cfg.ZKCountersLimits.MaxPoseidonHashes),
			MaxPoseidonPaddings: types.ArgUint64(z.cfg.ZKCountersLimits.MaxPoseidonPaddings),
			MaxMemAligns:        types.ArgUint64(z.cfg.ZKCountersLimits.MaxMemAligns),
			MaxArithmetics:      types.ArgUint64(z.cfg.ZKCountersLimits.MaxArithmetics),
			MaxBinaries:         types.ArgUint64(z.cfg.ZKCountersLimits.MaxBinaries),
			MaxSteps:            types.ArgUint64(z.cfg.ZKCountersLimits.MaxSteps),
			MaxSHA256Hashes:     types.ArgUint64(z.cfg.ZKCountersLimits.MaxSHA256Hashes),
		}
		return types.NewZKCountersResponse(processBatchResponse.UsedZkCounters, limits, revert, oocErr), nil
	})
}

func (z *ZKEVMEndpoints) getBlockByArg(ctx context.Context, blockArg *types.BlockNumberOrHash, dbTx pgx.Tx) (*state.L2Block, types.Error) {
	// If no block argument is provided, return the latest block
	if blockArg == nil {
		block, err := z.state.GetLastL2Block(ctx, dbTx)
		if err != nil {
			return nil, types.NewRPCError(types.DefaultErrorCode, "failed to get the last block number from state")
		}
		return block, nil
	}

	// If we have a block hash, try to get the block by hash
	if blockArg.IsHash() {
		block, err := z.state.GetL2BlockByHash(ctx, blockArg.Hash().Hash(), dbTx)
		if errors.Is(err, state.ErrNotFound) {
			return nil, types.NewRPCError(types.DefaultErrorCode, "header for hash not found")
		} else if err != nil {
			return nil, types.NewRPCError(types.DefaultErrorCode, fmt.Sprintf("failed to get block by hash %v", blockArg.Hash().Hash()))
		}
		return block, nil
	}

	// Otherwise, try to get the block by number
	blockNum, rpcErr := blockArg.Number().GetNumericBlockNumber(ctx, z.state, z.etherman, dbTx)
	if rpcErr != nil {
		return nil, rpcErr
	}
	block, err := z.state.GetL2BlockByNumber(context.Background(), blockNum, dbTx)
	if errors.Is(err, state.ErrNotFound) || block == nil {
		return nil, types.NewRPCError(types.DefaultErrorCode, "header not found")
	} else if err != nil {
		return nil, types.NewRPCError(types.DefaultErrorCode, fmt.Sprintf("failed to get block by number %v", blockNum))
	}

	return block, nil
}

// GetLatestGlobalExitRoot returns the last global exit root used by l2
func (z *ZKEVMEndpoints) GetLatestGlobalExitRoot() (interface{}, types.Error) {
	return z.txMan.NewDbTxScope(z.state, func(ctx context.Context, dbTx pgx.Tx) (interface{}, types.Error) {
		var err error

		ger, err := z.state.GetLatestBatchGlobalExitRoot(ctx, dbTx)
		if err != nil {
			return RPCErrorResponse(types.DefaultErrorCode, "couldn't load the last global exit root", err, true)
		}

		return ger.String(), nil
	})
}<|MERGE_RESOLUTION|>--- conflicted
+++ resolved
@@ -435,9 +435,9 @@
 }
 
 // EstimateGasPrice returns an estimate gas price for the transaction.
-func (z *ZKEVMEndpoints) EstimateGasPrice(arg *types.TxArgs, blockArg *types.BlockNumberOrHash) (interface{}, types.Error) {
-	return z.txMan.NewDbTxScope(z.state, func(ctx context.Context, dbTx pgx.Tx) (interface{}, types.Error) {
-		gasPrice, _, err := z.internalEstimateGasPriceAndFee(ctx, arg, blockArg, dbTx)
+func (z *ZKEVMEndpoints) EstimateGasPrice(arg *types.TxArgs, blockArg *types.BlockNumberOrHash, stateOverride *types.StateOverride) (interface{}, types.Error) {
+	return z.txMan.NewDbTxScope(z.state, func(ctx context.Context, dbTx pgx.Tx) (interface{}, types.Error) {
+		gasPrice, _, err := z.internalEstimateGasPriceAndFee(ctx, arg, blockArg, stateOverride, dbTx)
 		if err != nil {
 			return nil, err
 		}
@@ -448,7 +448,7 @@
 // EstimateFee returns an estimate fee for the transaction.
 func (z *ZKEVMEndpoints) EstimateFee(arg *types.TxArgs, blockArg *types.BlockNumberOrHash, stateOverride *types.StateOverride) (interface{}, types.Error) {
 	return z.txMan.NewDbTxScope(z.state, func(ctx context.Context, dbTx pgx.Tx) (interface{}, types.Error) {
-		_, fee, err := z.internalEstimateGasPriceAndFee(ctx, arg, blockArg, dbTx)
+		_, fee, err := z.internalEstimateGasPriceAndFee(ctx, arg, blockArg, stateOverride, dbTx)
 		if err != nil {
 			return nil, err
 		}
@@ -457,7 +457,7 @@
 }
 
 // internalEstimateGasPriceAndFee computes the estimated gas price and the estimated fee for the transaction
-func (z *ZKEVMEndpoints) internalEstimateGasPriceAndFee(ctx context.Context, arg *types.TxArgs, blockArg *types.BlockNumberOrHash, dbTx pgx.Tx) (*big.Int, *big.Int, types.Error) {
+func (z *ZKEVMEndpoints) internalEstimateGasPriceAndFee(ctx context.Context, arg *types.TxArgs, blockArg *types.BlockNumberOrHash, stateOverride *types.StateOverride, dbTx pgx.Tx) (*big.Int, *big.Int, types.Error) {
 	if arg == nil {
 		return nil, nil, types.NewRPCError(types.InvalidParamsErrorCode, "missing value for required argument 0")
 	}
@@ -484,7 +484,7 @@
 		return nil, nil, types.NewRPCError(types.DefaultErrorCode, "failed to convert arguments into an unsigned transaction")
 	}
 
-	gasEstimation, returnValue, err := z.state.EstimateGas(tx, sender, blockToProcess, dbTx)
+	gasEstimation, returnValue, err := z.state.EstimateGas(tx, sender, blockToProcess, stateOverride.ToStateOverride(), dbTx)
 	if errors.Is(err, runtime.ErrExecutionReverted) {
 		data := make([]byte, len(returnValue))
 		copy(data, returnValue)
@@ -539,7 +539,7 @@
 
 // EstimateCounters returns an estimation of the counters that are going to be used while executing
 // this transaction.
-func (z *ZKEVMEndpoints) EstimateCounters(arg *types.TxArgs, blockArg *types.BlockNumberOrHash) (interface{}, types.Error) {
+func (z *ZKEVMEndpoints) EstimateCounters(arg *types.TxArgs, blockArg *types.BlockNumberOrHash, stateOverride *types.StateOverride) (interface{}, types.Error) {
 	return z.txMan.NewDbTxScope(z.state, func(ctx context.Context, dbTx pgx.Tx) (interface{}, types.Error) {
 		if arg == nil {
 			return RPCErrorResponse(types.InvalidParamsErrorCode, "missing value for required argument 0", nil, false)
@@ -567,22 +567,8 @@
 			return RPCErrorResponse(types.DefaultErrorCode, "failed to convert arguments into an unsigned transaction", err, false)
 		}
 
-<<<<<<< HEAD
-		gasEstimation, returnValue, err := z.state.EstimateGas(tx, sender, blockToProcess, stateOverride.ToStateOverride(), dbTx)
-		if errors.Is(err, runtime.ErrExecutionReverted) {
-			data := make([]byte, len(returnValue))
-			copy(data, returnValue)
-			return nil, types.NewRPCErrorWithData(types.RevertedErrorCode, err.Error(), data)
-		} else if err != nil {
-			errMsg := fmt.Sprintf("failed to estimate gas: %v", err.Error())
-			return nil, types.NewRPCError(types.DefaultErrorCode, errMsg)
-		}
-
-		gasPrices, err := z.pool.GetGasPrices(ctx)
-=======
 		var oocErr error
-		processBatchResponse, err := z.state.PreProcessUnsignedTransaction(ctx, tx, sender, blockToProcess, dbTx)
->>>>>>> f2fad23b
+		processBatchResponse, err := z.state.PreProcessUnsignedTransaction(ctx, tx, sender, blockToProcess, stateOverride.ToStateOverride(), dbTx)
 		if err != nil {
 			if executor.IsROMOutOfCountersError(executor.RomErrorCode(err)) {
 				oocErr = err
