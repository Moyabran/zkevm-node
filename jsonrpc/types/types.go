--- conflicted
+++ resolved
@@ -684,7 +684,6 @@
 		LogIndex:    ArgUint64(l.Index),
 		Removed:     l.Removed,
 	}
-<<<<<<< HEAD
 }
 
 // ToBatchNumArg converts a big.Int into a batch number rpc parameter
@@ -769,6 +768,4 @@
 		}
 	}
 	return overrides
-=======
->>>>>>> 456a62c7
 }