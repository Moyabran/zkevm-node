package types

import (
	"context"
	"encoding/json"
	"fmt"
	"math/big"
	"strconv"
	"strings"

	"github.com/0xPolygonHermez/zkevm-node/hex"
	"github.com/0xPolygonHermez/zkevm-node/state"
	"github.com/ethereum/go-ethereum/common"
	"github.com/ethereum/go-ethereum/core/types"
	"github.com/jackc/pgx/v4"
)

// ArgUint64 helps to marshal uint64 values provided in the RPC requests
type ArgUint64 uint64

// MarshalText marshals into text
func (b ArgUint64) MarshalText() ([]byte, error) {
	buf := make([]byte, 2) //nolint:gomnd
	copy(buf, `0x`)
	buf = strconv.AppendUint(buf, uint64(b), hex.Base)
	return buf, nil
}

// UnmarshalText unmarshals from text
func (b *ArgUint64) UnmarshalText(input []byte) error {
	str := strings.TrimPrefix(string(input), "0x")
	num, err := strconv.ParseUint(str, hex.Base, hex.BitSize64)
	if err != nil {
		return err
	}
	*b = ArgUint64(num)
	return nil
}

// Hex returns a hexadecimal representation
func (b ArgUint64) Hex() string {
	bb, _ := b.MarshalText()
	return string(bb)
}

// ArgUint64Ptr returns the pointer of the provided ArgUint64
func ArgUint64Ptr(a ArgUint64) *ArgUint64 {
	return &a
}

// ArgBytes helps to marshal byte array values provided in the RPC requests
type ArgBytes []byte

// MarshalText marshals into text
func (b ArgBytes) MarshalText() ([]byte, error) {
	return encodeToHex(b), nil
}

// UnmarshalText unmarshals from text
func (b *ArgBytes) UnmarshalText(input []byte) error {
	hh, err := decodeToHex(input)
	if err != nil {
		return nil
	}
	aux := make([]byte, len(hh))
	copy(aux[:], hh[:])
	*b = aux
	return nil
}

// Hex returns a hexadecimal representation
func (b ArgBytes) Hex() string {
	bb, _ := b.MarshalText()
	return string(bb)
}

// ArgBytesPtr helps to marshal byte array values provided in the RPC requests
func ArgBytesPtr(b []byte) *ArgBytes {
	bb := ArgBytes(b)

	return &bb
}

// ArgBig helps to marshal big number values provided in the RPC requests
type ArgBig big.Int

// UnmarshalText unmarshals an instance of ArgBig into an array of bytes
func (a *ArgBig) UnmarshalText(input []byte) error {
	buf, err := decodeToHex(input)
	if err != nil {
		return err
	}

	b := new(big.Int)
	b.SetBytes(buf)
	*a = ArgBig(*b)

	return nil
}

// MarshalText marshals an array of bytes into an instance of ArgBig
func (a ArgBig) MarshalText() ([]byte, error) {
	b := (*big.Int)(&a)

	return []byte("0x" + b.Text(hex.Base)), nil
}

// Hex returns a hexadecimal representation
func (b ArgBig) Hex() string {
	bb, _ := b.MarshalText()
	return string(bb)
}

func decodeToHex(b []byte) ([]byte, error) {
	str := string(b)
	str = strings.TrimPrefix(str, "0x")
	if len(str)%2 != 0 {
		str = "0" + str
	}
	return hex.DecodeString(str)
}

func encodeToHex(b []byte) []byte {
	str := hex.EncodeToString(b)
	if len(str)%2 != 0 {
		str = "0" + str
	}
	return []byte("0x" + str)
}

// ArgHash represents a common.Hash that accepts strings
// shorter than 64 bytes, like 0x00
type ArgHash common.Hash

// UnmarshalText unmarshals from text
func (arg *ArgHash) UnmarshalText(input []byte) error {
	if !hex.IsValid(string(input)) {
		return fmt.Errorf("invalid hash, it needs to be a hexadecimal value")
	}

	str := strings.TrimPrefix(string(input), "0x")
	*arg = ArgHash(common.HexToHash(str))
	return nil
}

// Hash returns an instance of common.Hash
func (arg *ArgHash) Hash() common.Hash {
	result := common.Hash{}
	if arg != nil {
		result = common.Hash(*arg)
	}
	return result
}

// ArgAddress represents a common.Address that accepts strings
// shorter than 32 bytes, like 0x00
type ArgAddress common.Address

// UnmarshalText unmarshals from text
func (b *ArgAddress) UnmarshalText(input []byte) error {
	if !hex.IsValid(string(input)) {
		return fmt.Errorf("invalid address, it needs to be a hexadecimal value")
	}

	str := strings.TrimPrefix(string(input), "0x")
	*b = ArgAddress(common.HexToAddress(str))
	return nil
}

// Address returns an instance of common.Address
func (arg *ArgAddress) Address() common.Address {
	result := common.Address{}
	if arg != nil {
		result = common.Address(*arg)
	}
	return result
}

// TxArgs is the transaction argument for the rpc endpoints
type TxArgs struct {
	From     *common.Address
	To       *common.Address
	Gas      *ArgUint64
	GasPrice *ArgBytes
	Value    *ArgBytes
	Data     *ArgBytes
	Input    *ArgBytes
	Nonce    *ArgUint64
}

// ToTransaction transforms txnArgs into a Transaction
func (args *TxArgs) ToTransaction(ctx context.Context, st StateInterface, maxCumulativeGasUsed uint64, root common.Hash, defaultSenderAddress common.Address, dbTx pgx.Tx) (common.Address, *types.Transaction, error) {
	sender := defaultSenderAddress
	nonce := uint64(0)
	if args.From != nil && *args.From != state.ZeroAddress {
		sender = *args.From
		n, err := st.GetNonce(ctx, sender, root)
		if err != nil {
			return common.Address{}, nil, err
		}
		nonce = n
	}

	value := big.NewInt(0)
	if args.Value != nil {
		value.SetBytes(*args.Value)
	}

	gasPrice := big.NewInt(0)
	if args.GasPrice != nil {
		gasPrice.SetBytes(*args.GasPrice)
	}

	var data []byte
	if args.Data != nil {
		data = *args.Data
	} else if args.Input != nil {
		data = *args.Input
	} else if args.To == nil {
		return common.Address{}, nil, fmt.Errorf("contract creation without data provided")
	}

	gas := maxCumulativeGasUsed
	if args.Gas != nil && uint64(*args.Gas) > 0 && uint64(*args.Gas) < maxCumulativeGasUsed {
		gas = uint64(*args.Gas)
	}

	tx := types.NewTx(&types.LegacyTx{
		Nonce:    nonce,
		To:       args.To,
		Value:    value,
		Gas:      gas,
		GasPrice: gasPrice,
		Data:     data,
	})

	return sender, tx, nil
}

// Block structure
type Block struct {
	ParentHash      common.Hash         `json:"parentHash"`
	Sha3Uncles      common.Hash         `json:"sha3Uncles"`
	Miner           *common.Address     `json:"miner"`
	StateRoot       common.Hash         `json:"stateRoot"`
	TxRoot          common.Hash         `json:"transactionsRoot"`
	ReceiptsRoot    common.Hash         `json:"receiptsRoot"`
	LogsBloom       types.Bloom         `json:"logsBloom"`
	Difficulty      ArgUint64           `json:"difficulty"`
	TotalDifficulty *ArgUint64          `json:"totalDifficulty"`
	Size            ArgUint64           `json:"size"`
	Number          ArgUint64           `json:"number"`
	GasLimit        ArgUint64           `json:"gasLimit"`
	GasUsed         ArgUint64           `json:"gasUsed"`
	Timestamp       ArgUint64           `json:"timestamp"`
	ExtraData       ArgBytes            `json:"extraData"`
	MixHash         common.Hash         `json:"mixHash"`
	Nonce           *ArgBytes           `json:"nonce"`
	Hash            *common.Hash        `json:"hash"`
	Transactions    []TransactionOrHash `json:"transactions"`
	Uncles          []common.Hash       `json:"uncles"`
	GlobalExitRoot  common.Hash         `json:"globalExitRoot"`
	BlockInfoRoot   common.Hash         `json:"blockInfoRoot"`
}

// NewBlock creates a Block instance
func NewBlock(hash *common.Hash, b *state.L2Block, receipts []types.Receipt, fullTx, includeReceipts bool) (*Block, error) {
	h := b.Header()

	var miner *common.Address
	if h.Coinbase.String() != state.ZeroAddress.String() {
		cb := h.Coinbase
		miner = &cb
	}

	var nonce *ArgBytes
	if h.Nonce.Uint64() > 0 {
		nBig := big.NewInt(0).SetUint64(h.Nonce.Uint64())
		nBytes := common.LeftPadBytes(nBig.Bytes(), 8) //nolint:gomnd
		n := ArgBytes(nBytes)
		nonce = &n
	}

	difficulty := ArgUint64(0)
	var totalDifficulty *ArgUint64
	if h.Difficulty != nil && h.Difficulty.Uint64() > 0 {
		difficulty = ArgUint64(h.Difficulty.Uint64())
		totalDifficulty = &difficulty
	}

	res := &Block{
		ParentHash:      h.ParentHash,
		Sha3Uncles:      h.UncleHash,
		Miner:           miner,
		StateRoot:       h.Root,
		TxRoot:          h.TxHash,
		ReceiptsRoot:    h.ReceiptHash,
		LogsBloom:       h.Bloom,
		Difficulty:      difficulty,
		TotalDifficulty: totalDifficulty,
		Size:            ArgUint64(b.Size()),
		Number:          ArgUint64(b.Number().Uint64()),
		GasLimit:        ArgUint64(h.GasLimit),
		GasUsed:         ArgUint64(h.GasUsed),
		Timestamp:       ArgUint64(h.Time),
		ExtraData:       ArgBytes(h.Extra),
		MixHash:         h.MixDigest,
		Nonce:           nonce,
		Hash:            hash,
		Transactions:    []TransactionOrHash{},
		Uncles:          []common.Hash{},
		GlobalExitRoot:  h.GlobalExitRoot,
		BlockInfoRoot:   h.BlockInfoRoot,
	}

	receiptsMap := make(map[common.Hash]types.Receipt, len(receipts))
	for _, receipt := range receipts {
		receiptsMap[receipt.TxHash] = receipt
	}

	for _, tx := range b.Transactions() {
		if fullTx {
			var receiptPtr *types.Receipt
			if receipt, found := receiptsMap[tx.Hash()]; found {
				receiptPtr = &receipt
			}

			rpcTx, err := NewTransaction(*tx, receiptPtr, includeReceipts)
			if err != nil {
				return nil, err
			}
			res.Transactions = append(
				res.Transactions,
				TransactionOrHash{Tx: rpcTx},
			)
		} else {
			h := tx.Hash()
			res.Transactions = append(
				res.Transactions,
				TransactionOrHash{Hash: &h},
			)
		}
	}

	for _, uncle := range b.Uncles() {
		res.Uncles = append(res.Uncles, uncle.Hash())
	}

	return res, nil
}

// Batch structure
type Batch struct {
	Number              ArgUint64           `json:"number"`
	ForcedBatchNumber   *ArgUint64          `json:"forcedBatchNumber,omitempty"`
	Coinbase            common.Address      `json:"coinbase"`
	StateRoot           common.Hash         `json:"stateRoot"`
	GlobalExitRoot      common.Hash         `json:"globalExitRoot"`
	MainnetExitRoot     common.Hash         `json:"mainnetExitRoot"`
	RollupExitRoot      common.Hash         `json:"rollupExitRoot"`
	LocalExitRoot       common.Hash         `json:"localExitRoot"`
	AccInputHash        common.Hash         `json:"accInputHash"`
	Timestamp           ArgUint64           `json:"timestamp"`
	SendSequencesTxHash *common.Hash        `json:"sendSequencesTxHash"`
	VerifyBatchTxHash   *common.Hash        `json:"verifyBatchTxHash"`
	Closed              bool                `json:"closed"`
	Blocks              []BlockOrHash       `json:"blocks"`
	Transactions        []TransactionOrHash `json:"transactions"`
	BatchL2Data         ArgBytes            `json:"batchL2Data"`
}

// NewBatch creates a Batch instance
func NewBatch(batch *state.Batch, virtualBatch *state.VirtualBatch, verifiedBatch *state.VerifiedBatch, blocks []state.L2Block, receipts []types.Receipt, fullTx, includeReceipts bool, ger *state.GlobalExitRoot) (*Batch, error) {
	batchL2Data := batch.BatchL2Data
	closed := !batch.WIP
	res := &Batch{
		Number:          ArgUint64(batch.BatchNumber),
		GlobalExitRoot:  batch.GlobalExitRoot,
		MainnetExitRoot: ger.MainnetExitRoot,
		RollupExitRoot:  ger.RollupExitRoot,
		AccInputHash:    batch.AccInputHash,
		Timestamp:       ArgUint64(batch.Timestamp.Unix()),
		StateRoot:       batch.StateRoot,
		Coinbase:        batch.Coinbase,
		LocalExitRoot:   batch.LocalExitRoot,
		BatchL2Data:     ArgBytes(batchL2Data),
		Closed:          closed,
	}

	if batch.ForcedBatchNum != nil {
		fb := ArgUint64(*batch.ForcedBatchNum)
		res.ForcedBatchNumber = &fb
	}

	if virtualBatch != nil {
		res.SendSequencesTxHash = &virtualBatch.TxHash
	}

	if verifiedBatch != nil {
		res.VerifyBatchTxHash = &verifiedBatch.TxHash
	}

	receiptsMap := make(map[common.Hash]types.Receipt, len(receipts))
	for _, receipt := range receipts {
		receiptsMap[receipt.TxHash] = receipt
	}

	for _, tx := range batch.Transactions {
		if fullTx {
			var receiptPtr *types.Receipt
			if receipt, found := receiptsMap[tx.Hash()]; found {
				receiptPtr = &receipt
			}
			rpcTx, err := NewTransaction(tx, receiptPtr, includeReceipts)
			if err != nil {
				return nil, err
			}
			res.Transactions = append(res.Transactions, TransactionOrHash{Tx: rpcTx})
		} else {
			h := tx.Hash()
			res.Transactions = append(res.Transactions, TransactionOrHash{Hash: &h})
		}
	}

	for _, b := range blocks {
		b := b
		if fullTx {
			block, err := NewBlock(state.Ptr(b.Hash()), &b, nil, false, false)
			if err != nil {
				return nil, err
			}
			res.Blocks = append(res.Blocks, BlockOrHash{Block: block})
		} else {
			h := b.Hash()
			res.Blocks = append(res.Blocks, BlockOrHash{Hash: &h})
		}
	}

	return res, nil
}

// TransactionOrHash for union type of transaction and types.Hash
type TransactionOrHash struct {
	Hash *common.Hash
	Tx   *Transaction
}

// MarshalJSON marshals into json
func (th TransactionOrHash) MarshalJSON() ([]byte, error) {
	if th.Hash != nil {
		return json.Marshal(th.Hash)
	}
	return json.Marshal(th.Tx)
}

// UnmarshalJSON unmarshals from json
func (th *TransactionOrHash) UnmarshalJSON(input []byte) error {
	v := string(input)
	if strings.HasPrefix(v, "0x") || strings.HasPrefix(v, "\"0x") {
		var h common.Hash
		err := json.Unmarshal(input, &h)
		if err != nil {
			return err
		}
		*th = TransactionOrHash{Hash: &h}
		return nil
	}

	var t Transaction
	err := json.Unmarshal(input, &t)
	if err != nil {
		return err
	}
	*th = TransactionOrHash{Tx: &t}
	return nil
}

// BlockOrHash for union type of block and types.Hash
type BlockOrHash struct {
	Hash  *common.Hash
	Block *Block
}

// MarshalJSON marshals into json
func (bh BlockOrHash) MarshalJSON() ([]byte, error) {
	if bh.Hash != nil {
		return json.Marshal(bh.Hash)
	}
	return json.Marshal(bh.Block)
}

// UnmarshalJSON unmarshals from json
func (bh *BlockOrHash) UnmarshalJSON(input []byte) error {
	v := string(input)
	if strings.HasPrefix(v, "0x") || strings.HasPrefix(v, "\"0x") {
		var h common.Hash
		err := json.Unmarshal(input, &h)
		if err != nil {
			return err
		}
		*bh = BlockOrHash{Hash: &h}
		return nil
	}

	var b Block
	err := json.Unmarshal(input, &b)
	if err != nil {
		return err
	}
	*bh = BlockOrHash{Block: &b}
	return nil
}

// Transaction structure
type Transaction struct {
	Nonce       ArgUint64       `json:"nonce"`
	GasPrice    ArgBig          `json:"gasPrice"`
	Gas         ArgUint64       `json:"gas"`
	To          *common.Address `json:"to"`
	Value       ArgBig          `json:"value"`
	Input       ArgBytes        `json:"input"`
	V           ArgBig          `json:"v"`
	R           ArgBig          `json:"r"`
	S           ArgBig          `json:"s"`
	Hash        common.Hash     `json:"hash"`
	From        common.Address  `json:"from"`
	BlockHash   *common.Hash    `json:"blockHash"`
	BlockNumber *ArgUint64      `json:"blockNumber"`
	TxIndex     *ArgUint64      `json:"transactionIndex"`
	ChainID     ArgBig          `json:"chainId"`
	Type        ArgUint64       `json:"type"`
	Receipt     *Receipt        `json:"receipt,omitempty"`
	L2Hash      common.Hash     `json:"l2Hash"`
}

// CoreTx returns a geth core type Transaction
func (t Transaction) CoreTx() *types.Transaction {
	return types.NewTx(&types.LegacyTx{
		Nonce:    uint64(t.Nonce),
		GasPrice: (*big.Int)(&t.GasPrice),
		Gas:      uint64(t.Gas),
		To:       t.To,
		Value:    (*big.Int)(&t.Value),
		Data:     t.Input,
		V:        (*big.Int)(&t.V),
		R:        (*big.Int)(&t.R),
		S:        (*big.Int)(&t.S),
	})
}

// NewTransaction creates a transaction instance
func NewTransaction(
	tx types.Transaction,
	receipt *types.Receipt,
	includeReceipt bool,
) (*Transaction, error) {
	v, r, s := tx.RawSignatureValues()
	from, _ := state.GetSender(tx)
	l2Hash, _ := state.GetL2Hash(tx)

	res := &Transaction{
		Nonce:    ArgUint64(tx.Nonce()),
		GasPrice: ArgBig(*tx.GasPrice()),
		Gas:      ArgUint64(tx.Gas()),
		To:       tx.To(),
		Value:    ArgBig(*tx.Value()),
		Input:    tx.Data(),
		V:        ArgBig(*v),
		R:        ArgBig(*r),
		S:        ArgBig(*s),
		Hash:     tx.Hash(),
		From:     from,
		ChainID:  ArgBig(*tx.ChainId()),
		Type:     ArgUint64(tx.Type()),
		L2Hash:   l2Hash,
	}

	if receipt != nil {
		bn := ArgUint64(receipt.BlockNumber.Uint64())
		res.BlockNumber = &bn
		res.BlockHash = &receipt.BlockHash
		ti := ArgUint64(receipt.TransactionIndex)
		res.TxIndex = &ti
		rpcReceipt, err := NewReceipt(tx, receipt)
		if err != nil {
			return nil, err
		}
		if includeReceipt {
			res.Receipt = &rpcReceipt
		}
	}

	return res, nil
}

// Receipt structure
type Receipt struct {
	Root              common.Hash     `json:"root"`
	CumulativeGasUsed ArgUint64       `json:"cumulativeGasUsed"`
	LogsBloom         types.Bloom     `json:"logsBloom"`
	Logs              []*types.Log    `json:"logs"`
	Status            ArgUint64       `json:"status"`
	TxHash            common.Hash     `json:"transactionHash"`
	TxL2Hash          common.Hash     `json:"transactionL2Hash"`
	TxIndex           ArgUint64       `json:"transactionIndex"`
	BlockHash         common.Hash     `json:"blockHash"`
	BlockNumber       ArgUint64       `json:"blockNumber"`
	GasUsed           ArgUint64       `json:"gasUsed"`
	FromAddr          common.Address  `json:"from"`
	ToAddr            *common.Address `json:"to"`
	ContractAddress   *common.Address `json:"contractAddress"`
	Type              ArgUint64       `json:"type"`
	EffectiveGasPrice *ArgBig         `json:"effectiveGasPrice,omitempty"`
}

// NewReceipt creates a new Receipt instance
func NewReceipt(tx types.Transaction, r *types.Receipt) (Receipt, error) {
	to := tx.To()
	logs := r.Logs
	if logs == nil {
		logs = []*types.Log{}
	}

	var contractAddress *common.Address
	if r.ContractAddress != state.ZeroAddress {
		ca := r.ContractAddress
		contractAddress = &ca
	}

	blockNumber := ArgUint64(0)
	if r.BlockNumber != nil {
		blockNumber = ArgUint64(r.BlockNumber.Uint64())
	}

	from, err := state.GetSender(tx)
	if err != nil {
		return Receipt{}, err
	}
	l2Hash, err := state.GetL2Hash(tx)
	if err != nil {
		return Receipt{}, err
	}
	receipt := Receipt{
		Root:              common.BytesToHash(r.PostState),
		CumulativeGasUsed: ArgUint64(r.CumulativeGasUsed),
		LogsBloom:         r.Bloom,
		Logs:              logs,
		Status:            ArgUint64(r.Status),
		TxHash:            r.TxHash,
		TxIndex:           ArgUint64(r.TransactionIndex),
		BlockHash:         r.BlockHash,
		BlockNumber:       blockNumber,
		GasUsed:           ArgUint64(r.GasUsed),
		ContractAddress:   contractAddress,
		FromAddr:          from,
		ToAddr:            to,
		Type:              ArgUint64(r.Type),
		TxL2Hash:          l2Hash,
	}
	if r.EffectiveGasPrice != nil {
		egp := ArgBig(*r.EffectiveGasPrice)
		receipt.EffectiveGasPrice = &egp
	}
	return receipt, nil
}

// Log structure
type Log struct {
	Address     common.Address `json:"address"`
	Topics      []common.Hash  `json:"topics"`
	Data        ArgBytes       `json:"data"`
	BlockNumber ArgUint64      `json:"blockNumber"`
	TxHash      common.Hash    `json:"transactionHash"`
	TxIndex     ArgUint64      `json:"transactionIndex"`
	BlockHash   common.Hash    `json:"blockHash"`
	LogIndex    ArgUint64      `json:"logIndex"`
	Removed     bool           `json:"removed"`
}

// NewLog creates a new instance of Log
func NewLog(l types.Log) Log {
	return Log{
		Address:     l.Address,
		Topics:      l.Topics,
		Data:        l.Data,
		BlockNumber: ArgUint64(l.BlockNumber),
		TxHash:      l.TxHash,
		TxIndex:     ArgUint64(l.TxIndex),
		BlockHash:   l.BlockHash,
		LogIndex:    ArgUint64(l.Index),
		Removed:     l.Removed,
	}
}

<<<<<<< HEAD
// ToBatchNumArg converts a big.Int into a batch number rpc parameter
func ToBatchNumArg(number *big.Int) string {
	if number == nil {
		return Latest
	}
	pending := big.NewInt(-1)
	if number.Cmp(pending) == 0 {
		return Pending
	}
	return hex.EncodeBig(number)
}

// OverrideAccount indicates the overriding fields of account during the execution
// of a message call.
// Note, state and stateDiff can't be specified at the same time. If state is
// set, message execution will only use the data in the given state. Otherwise
// if statDiff is set, all diff will be applied first and then execute the call
// message.
type OverrideAccount struct {
	Nonce     *ArgUint64           `json:"nonce"`
	Code      *ArgBytes            `json:"code"`
	Balance   *ArgBig              `json:"balance"`
	State     *map[ArgHash]ArgHash `json:"state"`
	StateDiff *map[ArgHash]ArgHash `json:"stateDiff"`
}

// StateOverride is the collection of overridden accounts.
type StateOverride map[ArgAddress]OverrideAccount

// ToStateOverride converts StateOverride into state.StateOverride
func (so *StateOverride) ToStateOverride() state.StateOverride {
	overrides := state.StateOverride{}
	if so == nil {
		return overrides
	}

	for addr, accOverride := range *so {
		var nonce *uint64
		if accOverride.Nonce != nil {
			aux := uint64(*accOverride.Nonce)
			nonce = &aux
		}

		var code *[]byte
		if accOverride.Code != nil {
			aux := []byte(*accOverride.Code)
			code = &aux
		}

		var balance *big.Int
		if accOverride.Balance != nil {
			aux := big.Int(*accOverride.Balance)
			balance = &aux
		}

		var st *map[common.Hash]common.Hash
		if accOverride.State != nil {
			aux := map[common.Hash]common.Hash{}
			for k, v := range *accOverride.State {
				aux[k.Hash()] = v.Hash()
			}
			st = &aux
		}

		var stDiff *map[common.Hash]common.Hash
		if accOverride.StateDiff != nil {
			aux := map[common.Hash]common.Hash{}
			for k, v := range *accOverride.StateDiff {
				aux[k.Hash()] = v.Hash()
			}
			stDiff = &aux
		}

		overrides[addr.Address()] = state.OverrideAccount{
			Nonce:     nonce,
			Code:      code,
			Balance:   balance,
			State:     st,
			StateDiff: stDiff,
		}
	}
	return overrides
=======
// ExitRoots structure
type ExitRoots struct {
	BlockNumber     ArgUint64   `json:"blockNumber"`
	Timestamp       ArgUint64   `json:"timestamp"`
	MainnetExitRoot common.Hash `json:"mainnetExitRoot"`
	RollupExitRoot  common.Hash `json:"rollupExitRoot"`
>>>>>>> 76faed27
}<|MERGE_RESOLUTION|>--- conflicted
+++ resolved
@@ -692,19 +692,6 @@
 	}
 }
 
-<<<<<<< HEAD
-// ToBatchNumArg converts a big.Int into a batch number rpc parameter
-func ToBatchNumArg(number *big.Int) string {
-	if number == nil {
-		return Latest
-	}
-	pending := big.NewInt(-1)
-	if number.Cmp(pending) == 0 {
-		return Pending
-	}
-	return hex.EncodeBig(number)
-}
-
 // OverrideAccount indicates the overriding fields of account during the execution
 // of a message call.
 // Note, state and stateDiff can't be specified at the same time. If state is
@@ -775,12 +762,12 @@
 		}
 	}
 	return overrides
-=======
+}
+
 // ExitRoots structure
 type ExitRoots struct {
 	BlockNumber     ArgUint64   `json:"blockNumber"`
 	Timestamp       ArgUint64   `json:"timestamp"`
 	MainnetExitRoot common.Hash `json:"mainnetExitRoot"`
 	RollupExitRoot  common.Hash `json:"rollupExitRoot"`
->>>>>>> 76faed27
 }