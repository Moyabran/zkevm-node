version: "3.5"
networks:
  default:
    name: zkevm
    
services:
  grafana:
    container_name: grafana
    image: grafana/grafana-oss
    volumes:
      - ./config/grafana/datasources.yml:/etc/grafana/provisioning/datasources/default.yml:ro
      - ./config/grafana/dashboards.yml:/etc/grafana/provisioning/dashboards/default.yml:ro
      - ./config/grafana/dashboard-dockers.json:/etc/grafana/provisioning/dashboards/dashboard-dockers.json:ro
      - ./config/grafana/dashboard-node.json:/etc/grafana/provisioning/dashboards/dashboard-node.json:ro
    environment:
      - GF_SECURITY_ADMIN_USER=zkevm
      - GF_SECURITY_ADMIN_PASSWORD=zkevm
    ports:
      - 3000:3000
    depends_on:
      - telegraf

  telegraf:
    container_name: telegraf
    image: telegraf
    volumes:
      - ./config/telegraf.conf:/etc/telegraf/telegraf.conf:ro
      - /var/run/docker.sock:/var/run/docker.sock:ro
    user: telegraf:${DOCKERGID}
    environment:
      - POSTGRES_HOST=grafana-db
      - POSTGRES_USER=user
      - POSTGRES_PASSWORD=password
      - POSTGRES_DB=grafana
    depends_on:
      - grafana-db
      - zkevm-json-rpc

  grafana-db:
    container_name: grafana-db
    image: postgres:15
    expose:
      - 5432
    environment:
      - POSTGRES_USER=user
      - POSTGRES_PASSWORD=password
      - POSTGRES_DB=grafana

  zkevm-sequencer:
    container_name: zkevm-sequencer
    image: zkevm-node
    ports:
      - 9092:9091 # needed if metrics enabled
      - 6060:6060
      - 6900:6900 # Data stream server
    environment:
      - ZKEVM_NODE_STATE_DB_HOST=zkevm-state-db
      - ZKEVM_NODE_POOL_DB_HOST=zkevm-pool-db
      - ZKEVM_NODE_MTCLIENT_URI=${ZKEVM_NODE_MTCLIENT_URI}
      - ZKEVM_NODE_EXECUTOR_URI=${ZKEVM_NODE_EXECUTOR_URI}
    volumes:
      - ./config/test.node.config.toml:/app/config.toml
      - ./config/test.genesis.config.json:/app/genesis.json
      - ./:/datastreamer
    command:
      - "/bin/sh"
      - "-c"
      - "/app/zkevm-node run --network custom --custom-network-file /app/genesis.json --cfg /app/config.toml --components sequencer"

  zkevm-sequence-sender:
    container_name: zkevm-sequence-sender
    image: zkevm-node
    environment:
      - ZKEVM_NODE_STATE_DB_HOST=zkevm-state-db
      - ZKEVM_NODE_POOL_DB_HOST=zkevm-pool-db
      - ZKEVM_NODE_SEQUENCER_SENDER_ADDRESS=0xf39fd6e51aad88f6f4ce6ab8827279cfffb92266
      - ZKEVM_NODE_MTCLIENT_URI=${ZKEVM_NODE_MTCLIENT_URI}
      - ZKEVM_NODE_EXECUTOR_URI=${ZKEVM_NODE_EXECUTOR_URI}
    volumes:
      - ./sequencer.keystore:/pk/sequencer.keystore
      - ./config/test.node.config.toml:/app/config.toml
      - ./config/test.genesis.config.json:/app/genesis.json
    command:
      - "/bin/sh"
      - "-c"
      - "/app/zkevm-node run --network custom --custom-network-file /app/genesis.json --cfg /app/config.toml --components sequence-sender"

  zkevm-json-rpc:
    container_name: zkevm-json-rpc
    image: zkevm-node
    ports:
      - 8123:8123
      - 8133:8133 # needed if WebSockets enabled
      - 9091:9091 # needed if metrics enabled
    environment:
      - ZKEVM_NODE_STATE_DB_HOST=zkevm-state-db
      - ZKEVM_NODE_POOL_DB_HOST=zkevm-pool-db
      - ZKEVM_NODE_MTCLIENT_URI=${ZKEVM_NODE_MTCLIENT_URI}
      - ZKEVM_NODE_EXECUTOR_URI=${ZKEVM_NODE_EXECUTOR_URI}
    volumes:
      - ./config/test.node.config.toml:/app/config.toml
      - ./config/test.genesis.config.json:/app/genesis.json
    command:
      - "/bin/sh"
      - "-c"
      - "/app/zkevm-node run --network custom --custom-network-file /app/genesis.json --cfg /app/config.toml --components rpc"

  zkevm-aggregator:
    container_name: zkevm-aggregator
    image: zkevm-node
    ports:
      - 50081:50081
      - 9093:9091 # needed if metrics enabled
    environment:
      - ZKEVM_NODE_STATE_DB_HOST=zkevm-state-db
      - ZKEVM_NODE_AGGREGATOR_SENDER_ADDRESS=0xf39fd6e51aad88f6f4ce6ab8827279cfffb92266
    volumes:
      - ./config/test.node.config.toml:/app/config.toml
      - ./config/test.genesis.config.json:/app/genesis.json
    command:
      - "/bin/sh"
      - "-c"
      - "/app/zkevm-node run --network custom --custom-network-file /app/genesis.json --cfg /app/config.toml --components aggregator"

  zkevm-sync:
    container_name: zkevm-sync
    image: zkevm-node
    ports:
      - 9095:9091 # needed if metrics enabled
    environment:
      - ZKEVM_NODE_STATE_DB_HOST=zkevm-state-db
      - ZKEVM_NODE_MTCLIENT_URI=${ZKEVM_NODE_MTCLIENT_URI}
      - ZKEVM_NODE_EXECUTOR_URI=${ZKEVM_NODE_EXECUTOR_URI}
    volumes:
      - ./config/test.node.config.toml:/app/config.toml
      - ./config/test.genesis.config.json:/app/genesis.json
    command:
      - "/bin/sh"
      - "-c"
      - "/app/zkevm-node run --network custom --custom-network-file /app/genesis.json --cfg /app/config.toml --components synchronizer"

  zkevm-eth-tx-manager:
    container_name: zkevm-eth-tx-manager
    image: zkevm-node
    ports:
      - 9094:9091 # needed if metrics enabled
    environment:
      - ZKEVM_NODE_STATE_DB_HOST=zkevm-state-db
    volumes:
      - ./sequencer.keystore:/pk/sequencer.keystore
      - ./aggregator.keystore:/pk/aggregator.keystore
      - ./config/test.node.config.toml:/app/config.toml
      - ./config/test.genesis.config.json:/app/genesis.json
    command:
      - "/bin/sh"
      - "-c"
      - "/app/zkevm-node run --network custom --custom-network-file /app/genesis.json --cfg /app/config.toml --components eth-tx-manager"

  zkevm-l2gaspricer:
    container_name: zkevm-l2gaspricer
    image: zkevm-node
    environment:
      - ZKEVM_NODE_POOL_DB_HOST=zkevm-pool-db
    volumes:
      - ./test.keystore:/pk/keystore
      - ./config/test.node.config.toml:/app/config.toml
      - ./config/test.genesis.config.json:/app/genesis.json
    command:
      - "/bin/sh"
      - "-c"
      - "/app/zkevm-node run --network custom --custom-network-file /app/genesis.json --cfg /app/config.toml --components l2gaspricer"

  zkevm-state-db:
    container_name: zkevm-state-db
    image: postgres:15
    deploy:
      resources:
        limits:
          memory: 2G
        reservations:
          memory: 1G
    ports:
      - 5432:5432
    volumes:
      - ../db/scripts/init_prover_db.sql:/docker-entrypoint-initdb.d/init.sql
    environment:
      - POSTGRES_USER=state_user
      - POSTGRES_PASSWORD=state_password
      - POSTGRES_DB=state_db
    command:
      - "postgres"
      - "-N"
      - "500"

  zkevm-pool-db:
    container_name: zkevm-pool-db
    image: postgres:15
    deploy:
      resources:
        limits:
          memory: 2G
        reservations:
          memory: 1G
    ports:
      - 5433:5432
    environment:
      - POSTGRES_USER=pool_user
      - POSTGRES_PASSWORD=pool_password
      - POSTGRES_DB=pool_db
    command:
      - "postgres"
      - "-N"
      - "500"

  zkevm-event-db:
    container_name: zkevm-event-db
    image: postgres:15
    deploy:
      resources:
        limits:
          memory: 2G
        reservations:
          memory: 1G
    ports:
      - 5435:5432
    volumes:
      - ../db/scripts/init_event_db.sql:/docker-entrypoint-initdb.d/init.sql
    environment:
      - POSTGRES_USER=event_user
      - POSTGRES_PASSWORD=event_password
      - POSTGRES_DB=event_db
    command:
      - "postgres"
      - "-N"
      - "500"

  zkevm-explorer-l1:
    container_name: zkevm-explorer-l1
    image: hermeznetwork/zkevm-explorer:latest
    ports:
      - 4000:4000
    environment:
      - NETWORK=ETH
      - SUBNETWORK=Local Ethereum
      - COIN=ETH
      - ETHEREUM_JSONRPC_VARIANT=geth
      - ETHEREUM_JSONRPC_HTTP_URL=http://zkevm-mock-l1-network:8545
      - DATABASE_URL=postgres://l1_explorer_user:l1_explorer_password@zkevm-explorer-l1-db:5432/l1_explorer_db
      - ECTO_USE_SSL=false
      - MIX_ENV=prod
    command:
      - "/bin/sh"
      - "-c"
      - "mix do ecto.create, ecto.migrate; mix phx.server"

  zkevm-explorer-l1-db:
    container_name: zkevm-explorer-l1-db
    image: postgres:15
    ports:
      - 5436:5432
    environment:
      - POSTGRES_USER=l1_explorer_user
      - POSTGRES_PASSWORD=l1_explorer_password
      - POSTGRES_DB=l1_explorer_db
    command:
      - "postgres"
      - "-N"
      - "500"

  zkevm-explorer-l2:
    container_name: zkevm-explorer-l2
    image: hermeznetwork/zkevm-explorer:latest
    ports:
      - 4001:4000
    environment:
      - NETWORK=POE
      - SUBNETWORK=Polygon Hermez
      - COIN=ETH
      - ETHEREUM_JSONRPC_VARIANT=geth
      - ETHEREUM_JSONRPC_HTTP_URL=http://zkevm-explorer-json-rpc:8124
      - DATABASE_URL=postgres://l2_explorer_user:l2_explorer_password@zkevm-explorer-l2-db:5432/l2_explorer_db
      - ECTO_USE_SSL=false
      - MIX_ENV=prod
      - LOGO=/images/blockscout_logo.svg
      - LOGO_FOOTER=/images/blockscout_logo.svg
    command:
      - "/bin/sh"
      - "-c"
      - "mix do ecto.create, ecto.migrate; mix phx.server"

  zkevm-explorer-json-rpc:
    container_name: zkevm-explorer-json-rpc
    image: zkevm-node
    ports:
      - 8124:8124
      - 8134:8134 # needed if WebSockets enabled
    environment:
      - ZKEVM_NODE_STATE_DB_HOST=zkevm-state-db
      - ZKEVM_NODE_POOL_DB_HOST=zkevm-pool-db
      - ZKEVM_NODE_RPC_PORT=8124
      - ZKEVM_NODE_RPC_WEBSOCKETS_PORT=8134
    volumes:
      - ./config/test.node.config.toml:/app/config.toml
      - ./config/test.genesis.config.json:/app/genesis.json
    command:
      - "/bin/sh"
      - "-c"
      - "/app/zkevm-node run --network custom --custom-network-file /app/genesis.json --cfg /app/config.toml --components rpc --http.api eth,net,debug,zkevm,txpool,web3"

  zkevm-explorer-l2-db:
    container_name: zkevm-explorer-l2-db
    image: postgres:15
    ports:
      - 5437:5432
    environment:
      - POSTGRES_USER=l2_explorer_user
      - POSTGRES_PASSWORD=l2_explorer_password
      - POSTGRES_DB=l2_explorer_db
    command: [ "postgres", "-N", "500" ]

  zkevm-mock-l1-network:
    container_name: zkevm-mock-l1-network
<<<<<<< HEAD
    image: hermeznetwork/geth-zkevm-contracts:v2.0.0-fork.5-geth1.13.1
=======
    image: hermeznetwork/geth-zkevm-contracts:v2.0.0-fork.6-geth1.12.0
>>>>>>> b63abb49
    ports:
      - 8545:8545
      - 8546:8546
    command:
      - "--http"
      - "--http.api"
      - "admin,eth,debug,miner,net,txpool,personal,web3"
      - "--http.addr"
      - "0.0.0.0"
      - "--http.corsdomain"
      - "*"
      - "--http.vhosts"
      - "*"
      - "--ws"
      - "--ws.origins"
      - "*"
      - "--ws.addr"
      - "0.0.0.0"
      - "--dev"
      - "--dev.period"
      - "1"
      - "--datadir"
      - "/geth_data"
      - "--syncmode"
      - "full"
      - "--rpc.allow-unprotected-txs"

  zkevm-prover:
    container_name: zkevm-prover
    image: hermeznetwork/zkevm-prover:v3.0.0-RC2
    ports:
      - 50061:50061 # MT
      - 50071:50071 # Executor
    volumes:
      - ./config/test.prover.config.json:/usr/src/app/config.json
    command: >
      zkProver -c /usr/src/app/config.json

  zkevm-approve:
    container_name: zkevm-approve
    image: zkevm-node
    environment:
      - ZKEVM_NODE_STATE_DB_HOST=zkevm-state-db
    volumes:
      - ./sequencer.keystore:/pk/keystore
      - ./config/test.node.config.toml:/app/config.toml
      - ./config/test.genesis.config.json:/app/genesis.json
    command:
      - "/bin/sh"
      - "-c"
      - "/app/zkevm-node approve --network custom --custom-network-file /app/genesis.json --key-store-path /pk/keystore --pw testonly --am 115792089237316195423570985008687907853269984665640564039457584007913129639935 -y --cfg /app/config.toml"

  zkevm-permissionless-db:
    container_name: zkevm-permissionless-db
    image: postgres:15
    deploy:
      resources:
        limits:
          memory: 2G
        reservations:
          memory: 1G
    ports:
      - 5434:5432
    volumes:
      - ../db/scripts/single_db_server.sql:/docker-entrypoint-initdb.d/init.sql
    environment:
      - POSTGRES_USER=test_user
      - POSTGRES_PASSWORD=test_password
      - POSTGRES_DB=test_db
    command:
      - "postgres"
      - "-N"
      - "500"

  zkevm-permissionless-node:
    container_name: zkevm-permissionless-node
    image: zkevm-node
    ports:
      - 8125:8125
    environment:
      - ZKEVM_NODE_ISTRUSTEDSEQUENCER=false
      - ZKEVM_NODE_STATE_DB_USER=test_user
      - ZKEVM_NODE_STATE_DB_PASSWORD=test_password
      - ZKEVM_NODE_STATE_DB_NAME=state_db
      - ZKEVM_NODE_STATE_DB_HOST=zkevm-permissionless-db
      - ZKEVM_NODE_POOL_DB_USER=test_user
      - ZKEVM_NODE_POOL_DB_PASSWORD=test_password
      - ZKEVM_NODE_POOL_DB_NAME=pool_db
      - ZKEVM_NODE_POOL_DB_HOST=zkevm-permissionless-db
      - ZKEVM_NODE_RPC_PORT=8125
      - ZKEVM_NODE_RPC_SEQUENCERNODEURI=http://zkevm-json-rpc:8123
      - ZKEVM_NODE_MTCLIENT_URI=zkevm-permissionless-prover:50061
      - ZKEVM_NODE_EXECUTOR_URI=zkevm-permissionless-prover:50071
    volumes:
      - ./config/test.node.config.toml:/app/config.toml
      - ./config/test.genesis.config.json:/app/genesis.json
    command:
      - "/bin/sh"
      - "-c"
      - "/app/zkevm-node run --network custom --custom-network-file /app/genesis.json --cfg /app/config.toml --components \"rpc,synchronizer\""

  zkevm-permissionless-prover:
    container_name: zkevm-permissionless-prover
    image: hermeznetwork/zkevm-prover:v3.0.0-RC2
    ports:
      # - 50058:50058 # Prover
      - 50059:50052 # Mock prover
      - 50068:50061 # MT
      - 50078:50071 # Executor
    volumes:
      - ./config/test.permissionless.prover.config.json:/usr/src/app/config.json
    command: >
      zkProver -c /usr/src/app/config.json

  zkevm-metrics:
    image: prom/prometheus:v2.39.1
    container_name: zkevm-metrics
    restart: unless-stopped
    ports:
      - 9090:9090
    command:
      - --config.file=/etc/prometheus/prometheus.yml
      - --web.enable-lifecycle
    volumes:
      - ../config/metrics/prometheus:/etc/prometheus

  zkevm-sh:
    container_name: zkevm-sh
    image: zkevm-node
    stdin_open: true 
    tty: true
    environment:
      - ZKEVM_NODE_STATE_DB_HOST=zkevm-state-db
      - ZKEVM_NODE_POOL_DB_HOST=zkevm-pool-db
    volumes:
      - ./config/test.node.config.toml:/app/config.toml
      - ./config/test.genesis.config.json:/app/genesis.json
    command:
      - "/bin/sh"<|MERGE_RESOLUTION|>--- conflicted
+++ resolved
@@ -320,11 +320,7 @@
 
   zkevm-mock-l1-network:
     container_name: zkevm-mock-l1-network
-<<<<<<< HEAD
-    image: hermeznetwork/geth-zkevm-contracts:v2.0.0-fork.5-geth1.13.1
-=======
     image: hermeznetwork/geth-zkevm-contracts:v2.0.0-fork.6-geth1.12.0
->>>>>>> b63abb49
     ports:
       - 8545:8545
       - 8546:8546
