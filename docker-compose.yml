--- conflicted
+++ resolved
@@ -107,11 +107,7 @@
   zkevm-prover:
     container_name: zkevm-prover
     restart: unless-stopped
-<<<<<<< HEAD
-    image: hermeznetwork/zkevm-prover:774ceaf
-=======
     image: hermeznetwork/zkevm-prover:v3.0.0-RC2
->>>>>>> 607f3435
     depends_on:
       zkevm-state-db:
         condition: service_healthy
