--- conflicted
+++ resolved
@@ -1139,26 +1139,8 @@
 					return nil, err
 				}
 
-<<<<<<< HEAD
-				leaves, err := a.State.GetLeafsByL1InfoRoot(ctx, l1InfoTreeExitRootStorageEntry.L1InfoTreeRoot, nil)
-				if err != nil {
-					return nil, err
-				}
-
-				aLeaves := make([][32]byte, len(leaves))
-				for i, leaf := range leaves {
-					aLeaves[i] = l1infotree.HashLeafData(leaf.GlobalExitRoot.GlobalExitRoot, leaf.PreviousBlockHash, uint64(leaf.Timestamp.Unix()))
-					log.Debugf("aLeaves[%d]: %s", i, common.Bytes2Hex(aLeaves[i][:]))
-				}
-
-				log.Debugf("IndexL1InfoTree: %d", l2blockRaw.IndexL1InfoTree)
-
-				// Calculate smt proof
-				smtProof, l1InfoRoot, err := tree.ComputeMerkleProof(l2blockRaw.IndexL1InfoTree, aLeaves)
-=======
 				// Calculate smt proof
 				smtProof, calculatedL1InfoRoot, err := tree.ComputeMerkleProof(l2blockRaw.IndexL1InfoTree, aLeaves)
->>>>>>> 4dc6258f
 				if err != nil {
 					return nil, err
 				}
@@ -1182,13 +1164,6 @@
 				for i, proof := range smtProof {
 					tmpProof := proof
 					protoProof[i] = tmpProof[:]
-<<<<<<< HEAD
-				}
-
-				for i, proof := range protoProof {
-					log.Debugf("proof[%d]: %s", i, common.Bytes2Hex(proof))
-=======
->>>>>>> 4dc6258f
 				}
 
 				l1InfoTreeData[l2blockRaw.IndexL1InfoTree] = &prover.L1Data{
