--- conflicted
+++ resolved
@@ -78,11 +78,7 @@
 
 	// Start stream server if enabled
 	if s.cfg.StreamServer.Enabled {
-<<<<<<< HEAD
-		s.streamServer, err = datastreamer.NewServer(s.cfg.StreamServer.Port, 1, 137, state.StreamTypeSequencer, s.cfg.StreamServer.Filename, &s.cfg.StreamServer.Log) // nolint:gomnd
-=======
 		s.streamServer, err = datastreamer.NewServer(s.cfg.StreamServer.Port, s.cfg.StreamServer.Version, s.cfg.StreamServer.ChainID, state.StreamTypeSequencer, s.cfg.StreamServer.Filename, &s.cfg.StreamServer.Log)
->>>>>>> c8a3199c
 		if err != nil {
 			log.Fatalf("failed to create stream server, error: %v", err)
 		}
