--- conflicted
+++ resolved
@@ -355,11 +355,7 @@
 		for i, rawL2block := range rawL2Blocks.Blocks {
 			log.Infof("block[%d], txs: %d, deltaTimestamp: %d, l1InfoTreeIndex: %d", i, len(rawL2block.Transactions), rawL2block.DeltaTimestamp, rawL2block.IndexL1InfoTree)
 			for j, rawTx := range rawL2block.Transactions {
-<<<<<<< HEAD
-				log.Infof("block[%d].tx[%d]: %s, egpPct: %d", batch.BatchNumber, i, j, rawTx.Tx.Hash(), rawTx.EfficiencyPercentage)
-=======
 				log.Infof("block[%d].tx[%d]: %s, egpPct: %d, data: %s", batch.BatchNumber, i, j, rawTx.Tx.Hash(), rawTx.EfficiencyPercentage, hex.EncodeToHex(rawTx.Data))
->>>>>>> 053c4f0d
 			}
 		}
 
