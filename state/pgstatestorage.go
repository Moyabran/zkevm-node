--- conflicted
+++ resolved
@@ -2263,10 +2263,7 @@
 		}
 		txs = append(txs, tx)
 	}
-<<<<<<< HEAD
 	return txs, nil
-=======
-	return
 }
 
 // GetLatestGer is used to get the latest ger
@@ -2310,5 +2307,4 @@
 	}
 
 	return &batch, nil
->>>>>>> 9c700a8d
 }