package state

import (
	"context"
	"errors"
	"fmt"
	"math/big"
	"strings"
	"time"

	"github.com/0xPolygonHermez/zkevm-node/event"
	"github.com/0xPolygonHermez/zkevm-node/hex"
	"github.com/0xPolygonHermez/zkevm-node/log"
	"github.com/0xPolygonHermez/zkevm-node/merkletree"
	"github.com/0xPolygonHermez/zkevm-node/state/runtime"
	"github.com/0xPolygonHermez/zkevm-node/state/runtime/executor"
	"github.com/ethereum/go-ethereum/common"
	"github.com/ethereum/go-ethereum/core"
	"github.com/ethereum/go-ethereum/core/types"
	"github.com/ethereum/go-ethereum/trie"
	"github.com/google/uuid"
	"github.com/jackc/pgx/v4"
	"google.golang.org/grpc/codes"
	"google.golang.org/grpc/status"
)

// TestGetL2Hash computes the l2 hash of a transaction for testing purposes
func TestGetL2Hash(tx types.Transaction, sender common.Address) (common.Hash, error) {
	return getL2Hash(tx, sender)
}

// GetL2Hash computes the l2 hash of a transaction
func GetL2Hash(tx types.Transaction) (common.Hash, error) {
	sender, err := GetSender(tx)
	if err != nil {
		log.Debugf("error getting sender: %v", err)
	}

	return getL2Hash(tx, sender)
}

func getL2Hash(tx types.Transaction, sender common.Address) (common.Hash, error) {
	var input string
	input += formatL2TxHashParam(fmt.Sprintf("%x", tx.Nonce()))
	input += formatL2TxHashParam(fmt.Sprintf("%x", tx.GasPrice()))
	input += formatL2TxHashParam(fmt.Sprintf("%x", tx.Gas()))
	input += pad20Bytes(formatL2TxHashParam(fmt.Sprintf("%x", tx.To())))
	input += formatL2TxHashParam(fmt.Sprintf("%x", tx.Value()))
	if len(tx.Data()) > 0 {
		input += formatL2TxHashParam(fmt.Sprintf("%x", tx.Data()))
	}
	if sender != ZeroAddress {
		input += pad20Bytes(formatL2TxHashParam(fmt.Sprintf("%x", sender)))
	}

	h4Hash, err := merkletree.HashContractBytecode(common.Hex2Bytes(input))
	if err != nil {
		return common.Hash{}, err
	}

	return common.HexToHash(merkletree.H4ToString(h4Hash)), nil
}

// pad20Bytes pads the given address with 0s to make it 20 bytes long
func pad20Bytes(address string) string {
	const addressLength = 40

	if len(address) < addressLength {
		address = strings.Repeat("0", addressLength-len(address)) + address
	}
	return address
}

func formatL2TxHashParam(param string) string {
	param = strings.TrimLeft(param, "0x")

	if param == "00" || param == "" {
		return "00"
	}

	if len(param)%2 != 0 {
		param = "0" + param
	}

	return param
}

// GetSender gets the sender from the transaction's signature
func GetSender(tx types.Transaction) (common.Address, error) {
	signer := types.NewEIP155Signer(tx.ChainId())
	sender, err := signer.Sender(&tx)
	if err != nil {
		return common.Address{}, err
	}
	return sender, nil
}

// RlpFieldsToLegacyTx parses the rlp fields slice into a type.LegacyTx
// in this specific order:
//
// required fields:
// [0] Nonce    uint64
// [1] GasPrice *big.Int
// [2] Gas      uint64
// [3] To       *common.Address
// [4] Value    *big.Int
// [5] Data     []byte
//
// optional fields:
// [6] V        *big.Int
// [7] R        *big.Int
// [8] S        *big.Int
func RlpFieldsToLegacyTx(fields [][]byte, v, r, s []byte) (tx *types.LegacyTx, err error) {
	const (
		fieldsSizeWithoutChainID = 6
		fieldsSizeWithChainID    = 7
	)

	if len(fields) < fieldsSizeWithoutChainID {
		return nil, types.ErrTxTypeNotSupported
	}

	nonce := big.NewInt(0).SetBytes(fields[0]).Uint64()
	gasPrice := big.NewInt(0).SetBytes(fields[1])
	gas := big.NewInt(0).SetBytes(fields[2]).Uint64()
	var to *common.Address

	if fields[3] != nil && len(fields[3]) != 0 {
		tmp := common.BytesToAddress(fields[3])
		to = &tmp
	}
	value := big.NewInt(0).SetBytes(fields[4])
	data := fields[5]

	txV := big.NewInt(0).SetBytes(v)
	if len(fields) >= fieldsSizeWithChainID {
		chainID := big.NewInt(0).SetBytes(fields[6])

		// a = chainId * 2
		// b = v - 27
		// c = a + 35
		// v = b + c
		//
		// same as:
		// v = v-27+chainId*2+35
		a := new(big.Int).Mul(chainID, big.NewInt(double))
		b := new(big.Int).Sub(new(big.Int).SetBytes(v), big.NewInt(ether155V))
		c := new(big.Int).Add(a, big.NewInt(etherPre155V))
		txV = new(big.Int).Add(b, c)
	}

	txR := big.NewInt(0).SetBytes(r)
	txS := big.NewInt(0).SetBytes(s)

	return &types.LegacyTx{
		Nonce:    nonce,
		GasPrice: gasPrice,
		Gas:      gas,
		To:       to,
		Value:    value,
		Data:     data,
		V:        txV,
		R:        txR,
		S:        txS,
	}, nil
}

// StoreTransactions is used by the sequencer to add processed transactions into
// an open batch. If the batch already has txs, the processedTxs must be a super
// set of the existing ones, preserving order.
func (s *State) StoreTransactions(ctx context.Context, batchNumber uint64, processedBlocks []*ProcessBlockResponse, txsEGPLog []*EffectiveGasPriceLog, dbTx pgx.Tx) error {
	if dbTx == nil {
		return ErrDBTxNil
	}

	// Check if last batch is closed. Note that it's assumed that only the latest batch can be open
	isBatchClosed, err := s.IsBatchClosed(ctx, batchNumber, dbTx)
	if err != nil {
		return err
	}
	if isBatchClosed {
		return ErrBatchAlreadyClosed
	}

	for _, processedBlock := range processedBlocks {
		processedTxs := processedBlock.TransactionResponses
		// check existing txs vs parameter txs
		/*
			existingTxs, err := s.GetTxsHashesByBatchNumber(ctx, batchNumber, dbTx)
			if err != nil {
				return err
			}*/

		// TODO: Refactor
		/*
			if err := CheckSupersetBatchTransactions(existingTxs, processedTxs); err != nil {
				return err
			}
		*/

		processingContext, err := s.GetProcessingContext(ctx, batchNumber, dbTx)
		if err != nil {
			return err
		}

		// firstTxToInsert := len(existingTxs)

		firstTxToInsert := 0

		for i := firstTxToInsert; i < len(processedTxs); i++ {
			processedTx := processedTxs[i]
			// if the transaction has an intrinsic invalid tx error it means
			// the transaction has not changed the state, so we don't store it
			// and just move to the next
			if executor.IsIntrinsicError(executor.RomErrorCode(processedTx.RomError)) || errors.Is(processedTx.RomError, executor.RomErr(executor.RomError_ROM_ERROR_INVALID_RLP)) {
				continue
			}

			lastL2Block, err := s.GetLastL2Block(ctx, dbTx)
			if err != nil {
				return err
			}

			header := NewL2Header(&types.Header{
				Number:     new(big.Int).SetUint64(lastL2Block.Number().Uint64() + 1),
				ParentHash: lastL2Block.Hash(),
				Coinbase:   processingContext.Coinbase,
				Root:       processedTx.StateRoot,
				GasUsed:    processedTx.GasUsed,
				GasLimit:   s.cfg.MaxCumulativeGasUsed,
				Time:       uint64(processingContext.Timestamp.Unix()),
			})
			transactions := []*types.Transaction{&processedTx.Tx}

			receipt := GenerateReceipt(header.Number, processedTx)
			if !CheckLogOrder(receipt.Logs) {
				return fmt.Errorf("error: logs received from executor are not in order")
			}
			receipts := []*types.Receipt{receipt}

			// Create l2Block to be able to calculate its hash
			l2Block := NewL2Block(header, transactions, []*L2Header{}, receipts, &trie.StackTrie{})
			l2Block.ReceivedAt = processingContext.Timestamp

			receipt.BlockHash = l2Block.Hash()

			storeTxsEGPData := []StoreTxEGPData{{EGPLog: nil, EffectivePercentage: uint8(processedTx.EffectivePercentage)}}
			if txsEGPLog != nil {
				storeTxsEGPData[0].EGPLog = txsEGPLog[i]
			}

			// Store L2 block and its transaction
			if err := s.AddL2Block(ctx, batchNumber, l2Block, receipts, storeTxsEGPData, dbTx); err != nil {
				return err
			}
		}
	}
	return nil
}

// StoreL2Block stores a l2 block into the state
func (s *State) StoreL2Block(ctx context.Context, batchNumber uint64, l2Block *ProcessBlockResponse, txsEGPLog []*EffectiveGasPriceLog, dbTx pgx.Tx) error {
	if dbTx == nil {
		return ErrDBTxNil
	}

	log.Debugf("storing l2 block %d, txs %d, hash %s", l2Block.BlockNumber, len(l2Block.TransactionResponses), l2Block.BlockHash.String())
	start := time.Now()

	header := &types.Header{
		Number:     new(big.Int).SetUint64(l2Block.BlockNumber),
		ParentHash: l2Block.ParentHash,
		Coinbase:   l2Block.Coinbase,
		Root:       l2Block.BlockHash, //BlockHash is the StateRoot in Etrog
		GasUsed:    l2Block.GasUsed,
		GasLimit:   s.cfg.MaxCumulativeGasUsed,
		Time:       l2Block.Timestamp,
	}

	l2Header := NewL2Header(header)

	l2Header.GlobalExitRoot = &l2Block.GlobalExitRoot
	l2Header.BlockInfoRoot = &l2Block.BlockInfoRoot
	//TODO: l2header.LocalExitRoot??

	transactions := []*types.Transaction{}
	storeTxsEGPData := []StoreTxEGPData{}
	receipts := []*types.Receipt{}

	for i, txResponse := range l2Block.TransactionResponses {
		// if the transaction has an intrinsic invalid tx error it means
		// the transaction has not changed the state, so we don't store it
		if executor.IsIntrinsicError(executor.RomErrorCode(txResponse.RomError)) {
			continue
		}
		if executor.IsInvalidL2Block(executor.RomErrorCode(txResponse.RomError)) {
			continue
		}

		txResp := *txResponse
		transactions = append(transactions, &txResp.Tx)

		storeTxsEGPData = append(storeTxsEGPData, StoreTxEGPData{EGPLog: nil, EffectivePercentage: uint8(txResponse.EffectivePercentage)})
		if txsEGPLog != nil {
			storeTxsEGPData[i].EGPLog = txsEGPLog[i]
		}

		receipt := GenerateReceipt(header.Number, txResponse)
		receipts = append(receipts, receipt)
	}

	// Create block to be able to calculate its hash
	block := NewL2Block(l2Header, transactions, []*L2Header{}, receipts, &trie.StackTrie{})
	block.ReceivedAt = time.Unix(int64(l2Block.Timestamp), 0)

	for _, receipt := range receipts {
		receipt.BlockHash = block.Hash()
	}

	// Store L2 block and its transactions
	if err := s.AddL2Block(ctx, batchNumber, block, receipts, storeTxsEGPData, dbTx); err != nil {
		return err
	}

	log.Debugf("stored L2 block %d for batch %d, storing time %v", header.Number, batchNumber, time.Since(start))

	return nil
}

// PreProcessTransaction processes the transaction in order to calculate its zkCounters before adding it to the pool
func (s *State) PreProcessTransaction(ctx context.Context, tx *types.Transaction, dbTx pgx.Tx) (*ProcessBatchResponse, error) {
	sender, err := GetSender(*tx)
	if err != nil {
		return nil, err
	}

	response, err := s.internalProcessUnsignedTransaction(ctx, tx, sender, nil, nil, false, dbTx)
	if err != nil {
		return response, err
	}

	return response, nil
}

// ProcessUnsignedTransaction processes the given unsigned transaction.
func (s *State) ProcessUnsignedTransaction(ctx context.Context, tx *types.Transaction, senderAddress common.Address, l2BlockNumber *uint64, overrides StateOverride, noZKEVMCounters bool, dbTx pgx.Tx) (*runtime.ExecutionResult, error) {
	result := new(runtime.ExecutionResult)
	response, err := s.internalProcessUnsignedTransaction(ctx, tx, senderAddress, l2BlockNumber, overrides, noZKEVMCounters, dbTx)
	if err != nil {
		return nil, err
	}

	r := response.BlockResponses[0].TransactionResponses[0]
	result.ReturnValue = r.ReturnValue
	result.GasLeft = r.GasLeft
	result.GasUsed = r.GasUsed
	result.CreateAddress = r.CreateAddress
	result.StateRoot = r.StateRoot.Bytes()

	if errors.Is(r.RomError, runtime.ErrExecutionReverted) {
		result.Err = constructErrorFromRevert(r.RomError, r.ReturnValue)
	} else {
		result.Err = r.RomError
	}

	return result, nil
}

<<<<<<< HEAD
// ProcessUnsignedTransaction processes the given unsigned transaction.
func (s *State) internalProcessUnsignedTransaction(ctx context.Context, tx *types.Transaction, senderAddress common.Address, l2BlockNumber *uint64, overrides StateOverride, noZKEVMCounters bool, dbTx pgx.Tx) (*ProcessBatchResponse, error) {
=======
// internalProcessUnsignedTransaction processes the given unsigned transaction.
func (s *State) internalProcessUnsignedTransaction(ctx context.Context, tx *types.Transaction, senderAddress common.Address, l2BlockNumber *uint64, noZKEVMCounters bool, dbTx pgx.Tx) (*ProcessBatchResponse, error) {
	var l2Block *L2Block
	var err error
	if l2BlockNumber == nil {
		l2Block, err = s.GetLastL2Block(ctx, dbTx)
	} else {
		l2Block, err = s.GetL2BlockByNumber(ctx, *l2BlockNumber, dbTx)
	}
	if err != nil {
		return nil, err
	}

	batch, err := s.GetBatchByL2BlockNumber(ctx, l2Block.NumberU64(), dbTx)
	if err != nil {
		return nil, err
	}

	forkID := s.GetForkIDByBatchNumber(batch.BatchNumber)
	if forkID < FORKID_ETROG {
		return s.internalProcessUnsignedTransactionV1(ctx, tx, senderAddress, *batch, *l2Block, forkID, noZKEVMCounters, dbTx)
	} else {
		return s.internalProcessUnsignedTransactionV2(ctx, tx, senderAddress, *batch, *l2Block, forkID, noZKEVMCounters, dbTx)
	}
}

// internalProcessUnsignedTransactionV1 processes the given unsigned transaction.
// pre ETROG
func (s *State) internalProcessUnsignedTransactionV1(ctx context.Context, tx *types.Transaction, senderAddress common.Address, batch Batch, l2Block L2Block, forkID uint64, noZKEVMCounters bool, dbTx pgx.Tx) (*ProcessBatchResponse, error) {
>>>>>>> b1364bf0
	var attempts = 1

	if s.executorClient == nil {
		return nil, ErrExecutorNil
	}
	if s.tree == nil {
		return nil, ErrStateTreeNil
	}

	latestL2BlockNumber, err := s.GetLastL2BlockNumber(ctx, dbTx)
	if err != nil {
		return nil, err
	}

	timestamp := l2Block.Time()
	if l2Block.NumberU64() == latestL2BlockNumber {
		timestamp = uint64(time.Now().Unix())
	}

	loadedNonce, err := s.tree.GetNonce(ctx, senderAddress, batch.StateRoot.Bytes())
	if err != nil {
		return nil, err
	}
	nonce := loadedNonce.Uint64()

	batchL2Data, err := EncodeUnsignedTransaction(*tx, s.cfg.ChainID, &nonce, forkID)
	if err != nil {
		log.Errorf("error encoding unsigned transaction ", err)
		return nil, err
	}

	// Create Batch V1
	processBatchRequestV1 := &executor.ProcessBatchRequest{
		From:             senderAddress.String(),
		OldBatchNum:      batch.BatchNumber,
		OldStateRoot:     l2Block.Root().Bytes(),
		OldAccInputHash:  batch.AccInputHash.Bytes(),
		ForkId:           forkID,
		Coinbase:         batch.Coinbase.String(),
		BatchL2Data:      batchL2Data,
		ChainId:          s.cfg.ChainID,
		UpdateMerkleTree: cFalse,
		ContextId:        uuid.NewString(),

		// v1 fields
		GlobalExitRoot: batch.GlobalExitRoot.Bytes(),
		EthTimestamp:   timestamp,
	}
	if noZKEVMCounters {
		processBatchRequestV1.NoCounters = cTrue
	}
	log.Debugf("internalProcessUnsignedTransactionV1[processBatchRequestV1.From]: %v", processBatchRequestV1.From)
	log.Debugf("internalProcessUnsignedTransactionV1[processBatchRequestV1.OldBatchNum]: %v", processBatchRequestV1.OldBatchNum)
	log.Debugf("internalProcessUnsignedTransactionV1[processBatchRequestV1.OldStateRoot]: %v", hex.EncodeToHex(processBatchRequestV1.OldStateRoot))
	log.Debugf("internalProcessUnsignedTransactionV1[processBatchRequestV1.OldAccInputHash]: %v", hex.EncodeToHex(processBatchRequestV1.OldAccInputHash))
	log.Debugf("internalProcessUnsignedTransactionV1[processBatchRequestV1.ForkId]: %v", processBatchRequestV1.ForkId)
	log.Debugf("internalProcessUnsignedTransactionV1[processBatchRequestV1.Coinbase]: %v", processBatchRequestV1.Coinbase)
	log.Debugf("internalProcessUnsignedTransactionV1[processBatchRequestV1.ChainId]: %v", processBatchRequestV1.ChainId)
	log.Debugf("internalProcessUnsignedTransactionV1[processBatchRequestV1.UpdateMerkleTree]: %v", processBatchRequestV1.UpdateMerkleTree)
	log.Debugf("internalProcessUnsignedTransactionV1[processBatchRequestV1.ContextId]: %v", processBatchRequestV1.ContextId)
	log.Debugf("internalProcessUnsignedTransactionV1[processBatchRequestV1.GlobalExitRoot]: %v", hex.EncodeToHex(processBatchRequestV1.GlobalExitRoot))
	log.Debugf("internalProcessUnsignedTransactionV1[processBatchRequestV1.EthTimestamp]: %v", processBatchRequestV1.EthTimestamp)

	// Send Batch to the Executor
	processBatchResponse, err := s.executorClient.ProcessBatch(ctx, processBatchRequestV1)
	if err != nil {
		if status.Code(err) == codes.ResourceExhausted || (processBatchResponse != nil && processBatchResponse.Error == executor.ExecutorError(executor.ExecutorError_EXECUTOR_ERROR_DB_ERROR)) {
			log.Errorf("error processing unsigned transaction ", err)
			for attempts < s.cfg.MaxResourceExhaustedAttempts {
				time.Sleep(s.cfg.WaitOnResourceExhaustion.Duration)
				log.Errorf("retrying to process unsigned transaction")
				processBatchResponse, err = s.executorClient.ProcessBatch(ctx, processBatchRequestV1)
				if status.Code(err) == codes.ResourceExhausted || (processBatchResponse != nil && processBatchResponse.Error == executor.ExecutorError(executor.ExecutorError_EXECUTOR_ERROR_DB_ERROR)) {
					log.Errorf("error processing unsigned transaction ", err)
					attempts++
					continue
				}
				break
			}
		}

		if err != nil {
			if status.Code(err) == codes.ResourceExhausted || (processBatchResponse != nil && processBatchResponse.Error == executor.ExecutorError(executor.ExecutorError_EXECUTOR_ERROR_DB_ERROR)) {
				log.Error("reporting error as time out")
				return nil, runtime.ErrGRPCResourceExhaustedAsTimeout
			}
			// Log the error
			event := &event.Event{
				ReceivedAt:  time.Now(),
				Source:      event.Source_Node,
				Level:       event.Level_Error,
				EventID:     event.EventID_ExecutorError,
				Description: fmt.Sprintf("error processing unsigned transaction %s: %v", tx.Hash(), err),
			}

			err2 := s.eventLog.LogEvent(context.Background(), event)
			if err2 != nil {
				log.Errorf("error logging event %v", err2)
			}
			log.Errorf("error processing unsigned transaction ", err)
			return nil, err
		}
	}

	if err == nil && processBatchResponse.Error != executor.ExecutorError_EXECUTOR_ERROR_NO_ERROR {
		err = executor.ExecutorErr(processBatchResponse.Error)
		s.eventLog.LogExecutorError(ctx, processBatchResponse.Error, processBatchRequestV1)
		return nil, err
	}

	response, err := s.convertToProcessBatchResponse(processBatchResponse)
	if err != nil {
		return nil, err
	}

	if processBatchResponse.Responses[0].Error != executor.RomError_ROM_ERROR_NO_ERROR {
		err := executor.RomErr(processBatchResponse.Responses[0].Error)
		if !isEVMRevertError(err) {
			return response, err
		}
	}

	return response, nil
}

// internalProcessUnsignedTransactionV2 processes the given unsigned transaction.
// post ETROG
func (s *State) internalProcessUnsignedTransactionV2(ctx context.Context, tx *types.Transaction, senderAddress common.Address, batch Batch, l2Block L2Block, forkID uint64, noZKEVMCounters bool, dbTx pgx.Tx) (*ProcessBatchResponse, error) {
	var attempts = 1

	if s.executorClient == nil {
		return nil, ErrExecutorNil
	}
	if s.tree == nil {
		return nil, ErrStateTreeNil
	}

	loadedNonce, err := s.tree.GetNonce(ctx, senderAddress, l2Block.Root().Bytes())
	if err != nil {
		return nil, err
	}
	nonce := loadedNonce.Uint64()

	deltaTimestamp := uint32(uint64(time.Now().Unix()) - l2Block.Time())
	transactions := s.BuildChangeL2Block(deltaTimestamp, uint32(0))

	batchL2Data, err := EncodeUnsignedTransaction(*tx, s.cfg.ChainID, &nonce, forkID)
	if err != nil {
		log.Errorf("error encoding unsigned transaction ", err)
		return nil, err
	}

<<<<<<< HEAD
	processBatchStateOverride := overrides.toExecutorStateOverride()

	// Create Batch
	processBatchRequest := &executor.ProcessBatchRequest{
		OldBatchNum:      lastBatch.BatchNumber,
		BatchL2Data:      batchL2Data,
=======
	transactions = append(transactions, batchL2Data...)

	// Create a batch to be sent to the executor
	processBatchRequestV2 := &executor.ProcessBatchRequestV2{
>>>>>>> b1364bf0
		From:             senderAddress.String(),
		OldBatchNum:      batch.BatchNumber,
		OldStateRoot:     l2Block.Root().Bytes(),
		OldAccInputHash:  batch.AccInputHash.Bytes(),
		Coinbase:         batch.Coinbase.String(),
		ForkId:           forkID,
		BatchL2Data:      transactions,
		ChainId:          s.cfg.ChainID,
		UpdateMerkleTree: cFalse,
		ContextId:        uuid.NewString(),
<<<<<<< HEAD
		StateOverride:    processBatchStateOverride,
	}
=======
>>>>>>> b1364bf0

		// v2 fields
		L1InfoRoot:             l2Block.BlockInfoRoot().Bytes(),
		TimestampLimit:         uint64(time.Now().Unix()),
		SkipFirstChangeL2Block: cFalse,
		SkipWriteBlockInfoRoot: cTrue,
	}
	if noZKEVMCounters {
		processBatchRequestV2.NoCounters = cTrue
	}

	log.Debugf("internalProcessUnsignedTransactionV2[processBatchRequestV2.From]: %v", processBatchRequestV2.From)
	log.Debugf("internalProcessUnsignedTransactionV2[processBatchRequestV2.OldBatchNum]: %v", processBatchRequestV2.OldBatchNum)
	log.Debugf("internalProcessUnsignedTransactionV2[processBatchRequestV2.OldStateRoot]: %v", hex.EncodeToHex(processBatchRequestV2.OldStateRoot))
	log.Debugf("internalProcessUnsignedTransactionV2[processBatchRequestV2.OldAccInputHash]: %v", hex.EncodeToHex(processBatchRequestV2.OldAccInputHash))
	log.Debugf("internalProcessUnsignedTransactionV2[processBatchRequestV2.Coinbase]: %v", processBatchRequestV2.Coinbase)
	log.Debugf("internalProcessUnsignedTransactionV2[processBatchRequestV2.ForkId]: %v", processBatchRequestV2.ForkId)
	log.Debugf("internalProcessUnsignedTransactionV2[processBatchRequestV2.ChainId]: %v", processBatchRequestV2.ChainId)
	log.Debugf("internalProcessUnsignedTransactionV2[processBatchRequestV2.UpdateMerkleTree]: %v", processBatchRequestV2.UpdateMerkleTree)
	log.Debugf("internalProcessUnsignedTransactionV2[processBatchRequestV2.ContextId]: %v", processBatchRequestV2.ContextId)

	log.Debugf("internalProcessUnsignedTransactionV2[processBatchRequestV2.L1InfoRoot]: %v", hex.EncodeToHex(processBatchRequestV2.L1InfoRoot))
	log.Debugf("internalProcessUnsignedTransactionV2[processBatchRequestV2.TimestampLimit]: %v", processBatchRequestV2.TimestampLimit)
	log.Debugf("internalProcessUnsignedTransactionV2[processBatchRequestV2.SkipFirstChangeL2Block]: %v", processBatchRequestV2.SkipFirstChangeL2Block)
	log.Debugf("internalProcessUnsignedTransactionV2[processBatchRequestV2.SkipWriteBlockInfoRoot]: %v", processBatchRequestV2.SkipWriteBlockInfoRoot)

	// Send Batch to the Executor
	processBatchResponseV2, err := s.executorClient.ProcessBatchV2(ctx, processBatchRequestV2)
	if err != nil {
		if status.Code(err) == codes.ResourceExhausted || (processBatchResponseV2 != nil && processBatchResponseV2.Error == executor.ExecutorError(executor.ExecutorError_EXECUTOR_ERROR_DB_ERROR)) {
			log.Errorf("error processing unsigned transaction ", err)
			for attempts < s.cfg.MaxResourceExhaustedAttempts {
				time.Sleep(s.cfg.WaitOnResourceExhaustion.Duration)
				log.Errorf("retrying to process unsigned transaction")
				processBatchResponseV2, err = s.executorClient.ProcessBatchV2(ctx, processBatchRequestV2)
				if status.Code(err) == codes.ResourceExhausted || (processBatchResponseV2 != nil && processBatchResponseV2.Error == executor.ExecutorError(executor.ExecutorError_EXECUTOR_ERROR_DB_ERROR)) {
					log.Errorf("error processing unsigned transaction ", err)
					attempts++
					continue
				}
				break
			}
		}

		if err != nil {
			if status.Code(err) == codes.ResourceExhausted || (processBatchResponseV2 != nil && processBatchResponseV2.Error == executor.ExecutorError(executor.ExecutorError_EXECUTOR_ERROR_DB_ERROR)) {
				log.Error("reporting error as time out")
				return nil, runtime.ErrGRPCResourceExhaustedAsTimeout
			}
			// Log the error
			event := &event.Event{
				ReceivedAt:  time.Now(),
				Source:      event.Source_Node,
				Level:       event.Level_Error,
				EventID:     event.EventID_ExecutorError,
				Description: fmt.Sprintf("error processing unsigned transaction %s: %v", tx.Hash(), err),
			}

			err2 := s.eventLog.LogEvent(context.Background(), event)
			if err2 != nil {
				log.Errorf("error logging event %v", err2)
			}
			log.Errorf("error processing unsigned transaction ", err)
			return nil, err
		}
	}

	if err == nil && processBatchResponseV2.Error != executor.ExecutorError_EXECUTOR_ERROR_NO_ERROR {
		err = executor.ExecutorErr(processBatchResponseV2.Error)
		s.eventLog.LogExecutorErrorV2(ctx, processBatchResponseV2.Error, processBatchRequestV2)
		return nil, err
	}

	response, err := s.convertToProcessBatchResponseV2(processBatchResponseV2)
	if err != nil {
		return nil, err
	}

	if processBatchResponseV2.BlockResponses[0].Responses[0].Error != executor.RomError_ROM_ERROR_NO_ERROR {
		err := executor.RomErr(processBatchResponseV2.BlockResponses[0].Responses[0].Error)
		if !isEVMRevertError(err) {
			return response, err
		}
	}

	return response, nil
}

// isContractCreation checks if the tx is a contract creation
func (s *State) isContractCreation(tx *types.Transaction) bool {
	return tx.To() == nil && len(tx.Data()) > 0
}

// StoreTransaction is used by the sequencer and trusted state synchronizer to add process a transaction.
func (s *State) StoreTransaction(ctx context.Context, batchNumber uint64, processedTx *ProcessTransactionResponse, coinbase common.Address, timestamp uint64, egpLog *EffectiveGasPriceLog, dbTx pgx.Tx) (*L2Header, error) {
	if dbTx == nil {
		return nil, ErrDBTxNil
	}

	// if the transaction has an intrinsic invalid tx error it means
	// the transaction has not changed the state, so we don't store it
	if executor.IsIntrinsicError(executor.RomErrorCode(processedTx.RomError)) {
		return nil, nil
	}

	lastL2Block, err := s.GetLastL2Block(ctx, dbTx)
	if err != nil {
		return nil, err
	}

	header := NewL2Header(&types.Header{
		Number:     new(big.Int).SetUint64(lastL2Block.Number().Uint64() + 1),
		ParentHash: lastL2Block.Hash(),
		Coinbase:   coinbase,
		Root:       processedTx.StateRoot,
		GasUsed:    processedTx.GasUsed,
		GasLimit:   s.cfg.MaxCumulativeGasUsed,
		Time:       timestamp,
	})
	transactions := []*types.Transaction{&processedTx.Tx}

	receipt := GenerateReceipt(header.Number, processedTx)
	receipts := []*types.Receipt{receipt}

	// Create l2Block to be able to calculate its hash
	l2Block := NewL2Block(header, transactions, []*L2Header{}, receipts, &trie.StackTrie{})
	l2Block.ReceivedAt = time.Unix(int64(timestamp), 0)

	receipt.BlockHash = l2Block.Hash()

	storeTxsEGPData := []StoreTxEGPData{{EGPLog: egpLog, EffectivePercentage: uint8(processedTx.EffectivePercentage)}}

	// Store L2 block and its transaction
	if err := s.AddL2Block(ctx, batchNumber, l2Block, receipts, storeTxsEGPData, dbTx); err != nil {
		return nil, err
	}

	return l2Block.Header(), nil
}

// CheckSupersetBatchTransactions verifies that processedTransactions is a
// superset of existingTxs and that the existing txs have the same order,
// returns a non-nil error if that is not the case.
func CheckSupersetBatchTransactions(existingTxHashes []common.Hash, processedTxs []*ProcessTransactionResponse) error {
	if len(existingTxHashes) > len(processedTxs) {
		return ErrExistingTxGreaterThanProcessedTx
	}
	for i, existingTxHash := range existingTxHashes {
		if existingTxHash != processedTxs[i].TxHash {
			return ErrOutOfOrderProcessedTx
		}
	}
	return nil
}

// EstimateGas for a transaction
func (s *State) EstimateGas(transaction *types.Transaction, senderAddress common.Address, l2BlockNumber *uint64, overrides StateOverride, dbTx pgx.Tx) (uint64, []byte, error) {
	const ethTransferGas = 21000

	ctx := context.Background()

	var l2Block *L2Block
	var err error
	if l2BlockNumber == nil {
		l2Block, err = s.GetLastL2Block(ctx, dbTx)
	} else {
		l2Block, err = s.GetL2BlockByNumber(ctx, *l2BlockNumber, dbTx)
	}
	if err != nil {
		return 0, nil, err
	}

	batch, err := s.GetBatchByL2BlockNumber(ctx, l2Block.NumberU64(), dbTx)
	if err != nil {
		return 0, nil, err
	}

	forkID := s.GetForkIDByBatchNumber(batch.BatchNumber)
	latestL2BlockNumber, err := s.GetLastL2BlockNumber(ctx, dbTx)
	if err != nil {
		return 0, nil, err
	}

	loadedNonce, err := s.tree.GetNonce(ctx, senderAddress, l2Block.Root().Bytes())
	if err != nil {
		return 0, nil, err
	}
	nonce := loadedNonce.Uint64()

	highEnd := s.cfg.MaxCumulativeGasUsed

	// if gas price is set, set the highEnd to the max amount
	// of the account afford
	isGasPriceSet := transaction.GasPrice().BitLen() != 0
	if isGasPriceSet {
		senderBalance, err := s.tree.GetBalance(ctx, senderAddress, l2Block.Root().Bytes())
		if errors.Is(err, ErrNotFound) {
			senderBalance = big.NewInt(0)
		} else if err != nil {
			return 0, nil, err
		}

		availableBalance := new(big.Int).Set(senderBalance)
		// check if the account has funds to pay the transfer value
		if transaction.Value() != nil {
			if transaction.Value().Cmp(availableBalance) > 0 {
				return 0, nil, ErrInsufficientFundsForTransfer
			}

			// deduct the value from the available balance
			availableBalance.Sub(availableBalance, transaction.Value())
		}

		// Check the gas allowance for this account, make sure high end is capped to it
		gasAllowance := new(big.Int).Div(availableBalance, transaction.GasPrice())
		if gasAllowance.IsUint64() && highEnd > gasAllowance.Uint64() {
			log.Debugf("Gas estimation high-end capped by allowance [%d]", gasAllowance.Uint64())
			highEnd = gasAllowance.Uint64()
		}
	}

	// if the tx gas is set and it is smaller than the highEnd,
	// limit the highEnd to the maximum allowed by the tx gas
	if transaction.Gas() != 0 && transaction.Gas() < highEnd {
		highEnd = transaction.Gas()
	}

<<<<<<< HEAD
		processBatchStateOverride := overrides.toExecutorStateOverride()

		// Create a batch to be sent to the executor
		processBatchRequest := &executor.ProcessBatchRequest{
			OldBatchNum:      lastBatch.BatchNumber,
			BatchL2Data:      batchL2Data,
			From:             senderAddress.String(),
			OldStateRoot:     stateRoot.Bytes(),
			GlobalExitRoot:   lastBatch.GlobalExitRoot.Bytes(),
			OldAccInputHash:  previousBatch.AccInputHash.Bytes(),
			EthTimestamp:     uint64(lastBatch.Timestamp.Unix()),
			Coinbase:         lastBatch.Coinbase.String(),
			UpdateMerkleTree: cFalse,
			ChainId:          s.cfg.ChainID,
			ForkId:           forkID,
			ContextId:        uuid.NewString(),
			StateOverride:    processBatchStateOverride,
		}

		log.Debugf("EstimateGas[processBatchRequest.OldBatchNum]: %v", processBatchRequest.OldBatchNum)
		// log.Debugf("EstimateGas[processBatchRequest.BatchL2Data]: %v", hex.EncodeToHex(processBatchRequest.BatchL2Data))
		log.Debugf("EstimateGas[processBatchRequest.From]: %v", processBatchRequest.From)
		log.Debugf("EstimateGas[processBatchRequest.OldStateRoot]: %v", hex.EncodeToHex(processBatchRequest.OldStateRoot))
		log.Debugf("EstimateGas[processBatchRequest.globalExitRoot]: %v", hex.EncodeToHex(processBatchRequest.GlobalExitRoot))
		log.Debugf("EstimateGas[processBatchRequest.OldAccInputHash]: %v", hex.EncodeToHex(processBatchRequest.OldAccInputHash))
		log.Debugf("EstimateGas[processBatchRequest.EthTimestamp]: %v", processBatchRequest.EthTimestamp)
		log.Debugf("EstimateGas[processBatchRequest.Coinbase]: %v", processBatchRequest.Coinbase)
		log.Debugf("EstimateGas[processBatchRequest.UpdateMerkleTree]: %v", processBatchRequest.UpdateMerkleTree)
		log.Debugf("EstimateGas[processBatchRequest.ChainId]: %v", processBatchRequest.ChainId)
		log.Debugf("EstimateGas[processBatchRequest.ForkId]: %v", processBatchRequest.ForkId)
		log.Debugf("EstimateGas[processBatchRequest.ContextId]: %v", processBatchRequest.ContextId)
		log.Debugf("EstimateGas[processBatchRequest.StateOverride]: %v", processBatchRequest.StateOverride)

		txExecutionOnExecutorTime := time.Now()
		processBatchResponse, err := s.executorClient.ProcessBatch(ctx, processBatchRequest)
		log.Debugf("executor time: %vms", time.Since(txExecutionOnExecutorTime).Milliseconds())
=======
	// set start values for lowEnd and highEnd:
	lowEnd, err := core.IntrinsicGas(transaction.Data(), transaction.AccessList(), s.isContractCreation(transaction), true, false, false)
	if err != nil {
		return 0, nil, err
	}

	// if the intrinsic gas is the same as the constant value for eth transfer
	// and the transaction has a receiver address
	if lowEnd == ethTransferGas && transaction.To() != nil {
		receiver := *transaction.To()
		// check if the receiver address is not a smart contract
		code, err := s.tree.GetCode(ctx, receiver, l2Block.Root().Bytes())
>>>>>>> b1364bf0
		if err != nil {
			log.Warnf("error while getting code for address %v: %v", receiver.String(), err)
		} else if len(code) == 0 {
			// in case it is just an account, we can avoid the execution and return
			// the transfer constant amount
			return lowEnd, nil, nil
		}
	}

	// testTransaction runs the transaction with the specified gas value.
	// it returns a status indicating if the transaction has failed, if it
	// was reverted and the accompanying error
	txExecutions := []time.Duration{}
	var totalExecutionTime time.Duration

	// Check if the highEnd is a good value to make the transaction pass, if it fails we
	// can return immediately.
	log.Debugf("Estimate gas. Trying to execute TX with %v gas", highEnd)
	var failed, reverted bool
	var gasUsed uint64
	var returnValue []byte
	if forkID < FORKID_ETROG {
		failed, reverted, gasUsed, returnValue, err = s.internalTestGasEstimationTransactionV1(ctx, batch, l2Block, latestL2BlockNumber, transaction, forkID, senderAddress, highEnd, nonce, false)
	} else {
		failed, reverted, gasUsed, returnValue, err = s.internalTestGasEstimationTransactionV2(ctx, batch, l2Block, latestL2BlockNumber, transaction, forkID, senderAddress, highEnd, nonce, false)
	}

	if failed {
		if reverted {
			return 0, returnValue, err
		}

		// The transaction shouldn't fail, for whatever reason, at highEnd
		return 0, nil, fmt.Errorf(
			"gas required exceeds allowance (%d)",
			highEnd,
		)
	}

	// sets
	if lowEnd < gasUsed {
		lowEnd = gasUsed
	}

	// Start the binary search for the lowest possible gas price
	for (lowEnd < highEnd) && (highEnd-lowEnd) > 4096 {
		txExecutionStart := time.Now()
		mid := (lowEnd + highEnd) / 2 // nolint:gomnd
		if mid > lowEnd*2 {
			// Most txs don't need much higher gas limit than their gas used, and most txs don't
			// require near the full block limit of gas, so the selection of where to bisect the
			// range here is skewed to favor the low side.
			mid = lowEnd * 2 // nolint:gomnd
		}

		log.Debugf("Estimate gas. Trying to execute TX with %v gas", mid)
		if forkID < FORKID_ETROG {
			failed, reverted, _, _, err = s.internalTestGasEstimationTransactionV1(ctx, batch, l2Block, latestL2BlockNumber, transaction, forkID, senderAddress, mid, nonce, true)
		} else {
			failed, reverted, _, _, err = s.internalTestGasEstimationTransactionV2(ctx, batch, l2Block, latestL2BlockNumber, transaction, forkID, senderAddress, mid, nonce, true)
		}
		executionTime := time.Since(txExecutionStart)
		totalExecutionTime += executionTime
		txExecutions = append(txExecutions, executionTime)
		if err != nil && !reverted {
			// Reverts are ignored in the binary search, but are checked later on
			// during the execution for the optimal gas limit found
			return 0, nil, err
		}

		if failed {
			// If the transaction failed => increase the gas
			lowEnd = mid + 1
		} else {
			// If the transaction didn't fail => make this ok value the high end
			highEnd = mid
		}
	}

	executions := int64(len(txExecutions))
	if executions > 0 {
		log.Debugf("EstimateGas executed TX %v %d times in %d milliseconds", transaction.Hash(), executions, totalExecutionTime.Milliseconds())
	} else {
		log.Debug("Estimate gas. Tx not executed")
	}
	return highEnd, nil, nil
}

// internalTestGasEstimationTransactionV1 is used by the EstimateGas to test the tx execution
// during the binary search process to define the gas estimation of a given tx for l2 blocks
// before ETROG
func (s *State) internalTestGasEstimationTransactionV1(ctx context.Context, batch *Batch, l2Block *L2Block, latestL2BlockNumber uint64,
	transaction *types.Transaction, forkID uint64, senderAddress common.Address,
	gas uint64, nonce uint64, shouldOmitErr bool) (failed, reverted bool, gasUsed uint64, returnValue []byte, err error) {
	timestamp := l2Block.Time()
	if l2Block.NumberU64() == latestL2BlockNumber {
		timestamp = uint64(time.Now().Unix())
	}

	tx := types.NewTx(&types.LegacyTx{
		Nonce:    nonce,
		To:       transaction.To(),
		Value:    transaction.Value(),
		Gas:      gas,
		GasPrice: transaction.GasPrice(),
		Data:     transaction.Data(),
	})

	batchL2Data, err := EncodeUnsignedTransaction(*tx, s.cfg.ChainID, &nonce, forkID)
	if err != nil {
		log.Errorf("error encoding unsigned transaction ", err)
		return false, false, gasUsed, nil, err
	}

	// Create a batch to be sent to the executor
	processBatchRequestV1 := &executor.ProcessBatchRequest{
		From:             senderAddress.String(),
		OldBatchNum:      batch.BatchNumber,
		OldStateRoot:     l2Block.Root().Bytes(),
		OldAccInputHash:  batch.AccInputHash.Bytes(),
		ForkId:           forkID,
		Coinbase:         batch.Coinbase.String(),
		BatchL2Data:      batchL2Data,
		ChainId:          s.cfg.ChainID,
		UpdateMerkleTree: cFalse,
		ContextId:        uuid.NewString(),

		// v1 fields
		GlobalExitRoot: batch.GlobalExitRoot.Bytes(),
		EthTimestamp:   timestamp,
	}

	log.Debugf("EstimateGas[processBatchRequestV1.From]: %v", processBatchRequestV1.From)
	log.Debugf("EstimateGas[processBatchRequestV1.From]: %v", processBatchRequestV1.From)
	log.Debugf("EstimateGas[processBatchRequestV1.OldBatchNum]: %v", processBatchRequestV1.OldBatchNum)
	log.Debugf("EstimateGas[processBatchRequestV1.OldStateRoot]: %v", hex.EncodeToHex(processBatchRequestV1.OldStateRoot))
	log.Debugf("EstimateGas[processBatchRequestV1.OldAccInputHash]: %v", hex.EncodeToHex(processBatchRequestV1.OldAccInputHash))
	log.Debugf("EstimateGas[processBatchRequestV1.ForkId]: %v", processBatchRequestV1.ForkId)
	log.Debugf("EstimateGas[processBatchRequestV1.Coinbase]: %v", processBatchRequestV1.Coinbase)
	log.Debugf("EstimateGas[processBatchRequestV1.ChainId]: %v", processBatchRequestV1.ChainId)
	log.Debugf("EstimateGas[processBatchRequestV1.UpdateMerkleTree]: %v", processBatchRequestV1.UpdateMerkleTree)
	log.Debugf("EstimateGas[processBatchRequestV1.ContextId]: %v", processBatchRequestV1.ContextId)
	log.Debugf("EstimateGas[processBatchRequestV1.GlobalExitRoot]: %v", hex.EncodeToHex(processBatchRequestV1.GlobalExitRoot))
	log.Debugf("EstimateGas[processBatchRequestV1.EthTimestamp]: %v", processBatchRequestV1.EthTimestamp)

	txExecutionOnExecutorTime := time.Now()
	processBatchResponse, err := s.executorClient.ProcessBatch(ctx, processBatchRequestV1)
	log.Debugf("executor time: %vms", time.Since(txExecutionOnExecutorTime).Milliseconds())
	if err != nil {
		log.Errorf("error estimating gas: %v", err)
		return false, false, gasUsed, nil, err
	}
	if processBatchResponse.Error != executor.ExecutorError_EXECUTOR_ERROR_NO_ERROR {
		err = executor.ExecutorErr(processBatchResponse.Error)
		s.eventLog.LogExecutorError(ctx, processBatchResponse.Error, processBatchRequestV1)
		return false, false, gasUsed, nil, err
	}
	gasUsed = processBatchResponse.Responses[0].GasUsed

	txResponse := processBatchResponse.Responses[0]
	// Check if an out of gas error happened during EVM execution
	if txResponse.Error != executor.RomError_ROM_ERROR_NO_ERROR {
		err := executor.RomErr(txResponse.Error)

		if (isGasEVMError(err) || isGasApplyError(err)) && shouldOmitErr {
			// Specifying the transaction failed, but not providing an error
			// is an indication that a valid error occurred due to low gas,
			// which will increase the lower bound for the search
			return true, false, gasUsed, nil, nil
		}

		if isEVMRevertError(err) {
			// The EVM reverted during execution, attempt to extract the
			// error message and return it
			returnValue := txResponse.ReturnValue
			return true, true, gasUsed, returnValue, constructErrorFromRevert(err, returnValue)
		}

		return true, false, gasUsed, nil, err
	}

	return false, false, gasUsed, nil, nil
}

// internalTestGasEstimationTransactionV2 is used by the EstimateGas to test the tx execution
// during the binary search process to define the gas estimation of a given tx for l2 blocks
// after ETROG
func (s *State) internalTestGasEstimationTransactionV2(ctx context.Context, batch *Batch, l2Block *L2Block, latestL2BlockNumber uint64,
	transaction *types.Transaction, forkID uint64, senderAddress common.Address,
	gas uint64, nonce uint64, shouldOmitErr bool) (failed, reverted bool, gasUsed uint64, returnValue []byte, err error) {
	deltaTimestamp := uint32(uint64(time.Now().Unix()) - l2Block.Time())
	transactions := s.BuildChangeL2Block(deltaTimestamp, uint32(0))

	tx := types.NewTx(&types.LegacyTx{
		Nonce:    nonce,
		To:       transaction.To(),
		Value:    transaction.Value(),
		Gas:      gas,
		GasPrice: transaction.GasPrice(),
		Data:     transaction.Data(),
	})

	batchL2Data, err := EncodeUnsignedTransaction(*tx, s.cfg.ChainID, &nonce, forkID)
	if err != nil {
		log.Errorf("error encoding unsigned transaction ", err)
		return false, false, gasUsed, nil, err
	}

	transactions = append(transactions, batchL2Data...)

	// Create a batch to be sent to the executor
	processBatchRequestV2 := &executor.ProcessBatchRequestV2{
		From:             senderAddress.String(),
		OldBatchNum:      batch.BatchNumber,
		OldStateRoot:     l2Block.Root().Bytes(),
		OldAccInputHash:  batch.AccInputHash.Bytes(),
		Coinbase:         batch.Coinbase.String(),
		ForkId:           forkID,
		BatchL2Data:      transactions,
		ChainId:          s.cfg.ChainID,
		UpdateMerkleTree: cFalse,
		ContextId:        uuid.NewString(),

		// v2 fields
		L1InfoRoot:             l2Block.BlockInfoRoot().Bytes(),
		TimestampLimit:         uint64(time.Now().Unix()),
		SkipFirstChangeL2Block: cTrue,
		SkipWriteBlockInfoRoot: cTrue,
	}

	log.Debugf("EstimateGas[processBatchRequestV2.From]: %v", processBatchRequestV2.From)
	log.Debugf("EstimateGas[processBatchRequestV2.OldBatchNum]: %v", processBatchRequestV2.OldBatchNum)
	log.Debugf("EstimateGas[processBatchRequestV2.OldStateRoot]: %v", hex.EncodeToHex(processBatchRequestV2.OldStateRoot))
	log.Debugf("EstimateGas[processBatchRequestV2.OldAccInputHash]: %v", hex.EncodeToHex(processBatchRequestV2.OldAccInputHash))
	log.Debugf("EstimateGas[processBatchRequestV2.Coinbase]: %v", processBatchRequestV2.Coinbase)
	log.Debugf("EstimateGas[processBatchRequestV2.ForkId]: %v", processBatchRequestV2.ForkId)
	log.Debugf("EstimateGas[processBatchRequestV2.ChainId]: %v", processBatchRequestV2.ChainId)
	log.Debugf("EstimateGas[processBatchRequestV2.UpdateMerkleTree]: %v", processBatchRequestV2.UpdateMerkleTree)
	log.Debugf("EstimateGas[processBatchRequestV2.ContextId]: %v", processBatchRequestV2.ContextId)

	log.Debugf("EstimateGas[processBatchRequestV2.L1InfoRoot]: %v", hex.EncodeToHex(processBatchRequestV2.L1InfoRoot))
	log.Debugf("EstimateGas[processBatchRequestV2.TimestampLimit]: %v", processBatchRequestV2.TimestampLimit)
	log.Debugf("EstimateGas[processBatchRequestV2.SkipFirstChangeL2Block]: %v", processBatchRequestV2.SkipFirstChangeL2Block)
	log.Debugf("EstimateGas[processBatchRequestV2.SkipWriteBlockInfoRoot]: %v", processBatchRequestV2.SkipWriteBlockInfoRoot)

	txExecutionOnExecutorTime := time.Now()
	processBatchResponse, err := s.executorClient.ProcessBatchV2(ctx, processBatchRequestV2)
	log.Debugf("executor time: %vms", time.Since(txExecutionOnExecutorTime).Milliseconds())
	if err != nil {
		log.Errorf("error estimating gas: %v", err)
		return false, false, gasUsed, nil, err
	}
	if processBatchResponse.Error != executor.ExecutorError_EXECUTOR_ERROR_NO_ERROR {
		err = executor.ExecutorErr(processBatchResponse.Error)
		s.eventLog.LogExecutorErrorV2(ctx, processBatchResponse.Error, processBatchRequestV2)
		return false, false, gasUsed, nil, err
	}
	gasUsed = processBatchResponse.BlockResponses[0].GasUsed

	txResponse := processBatchResponse.BlockResponses[0].Responses[0]
	// Check if an out of gas error happened during EVM execution
	if txResponse.Error != executor.RomError_ROM_ERROR_NO_ERROR {
		err := executor.RomErr(txResponse.Error)

		if (isGasEVMError(err) || isGasApplyError(err)) && shouldOmitErr {
			// Specifying the transaction failed, but not providing an error
			// is an indication that a valid error occurred due to low gas,
			// which will increase the lower bound for the search
			return true, false, gasUsed, nil, nil
		}

		if isEVMRevertError(err) {
			// The EVM reverted during execution, attempt to extract the
			// error message and return it
			returnValue := txResponse.ReturnValue
			return true, true, gasUsed, returnValue, constructErrorFromRevert(err, returnValue)
		}

		return true, false, gasUsed, nil, err
	}

	return false, false, gasUsed, nil, nil
}

// Checks if executor level valid gas errors occurred
func isGasApplyError(err error) bool {
	return errors.Is(err, ErrNotEnoughIntrinsicGas)
}

// Checks if EVM level valid gas errors occurred
func isGasEVMError(err error) bool {
	return errors.Is(err, runtime.ErrOutOfGas)
}

// Checks if the EVM reverted during execution
func isEVMRevertError(err error) bool {
	return errors.Is(err, runtime.ErrExecutionReverted)
}<|MERGE_RESOLUTION|>--- conflicted
+++ resolved
@@ -366,12 +366,8 @@
 	return result, nil
 }
 
-<<<<<<< HEAD
-// ProcessUnsignedTransaction processes the given unsigned transaction.
+// internalProcessUnsignedTransaction processes the given unsigned transaction.
 func (s *State) internalProcessUnsignedTransaction(ctx context.Context, tx *types.Transaction, senderAddress common.Address, l2BlockNumber *uint64, overrides StateOverride, noZKEVMCounters bool, dbTx pgx.Tx) (*ProcessBatchResponse, error) {
-=======
-// internalProcessUnsignedTransaction processes the given unsigned transaction.
-func (s *State) internalProcessUnsignedTransaction(ctx context.Context, tx *types.Transaction, senderAddress common.Address, l2BlockNumber *uint64, noZKEVMCounters bool, dbTx pgx.Tx) (*ProcessBatchResponse, error) {
 	var l2Block *L2Block
 	var err error
 	if l2BlockNumber == nil {
@@ -390,16 +386,15 @@
 
 	forkID := s.GetForkIDByBatchNumber(batch.BatchNumber)
 	if forkID < FORKID_ETROG {
-		return s.internalProcessUnsignedTransactionV1(ctx, tx, senderAddress, *batch, *l2Block, forkID, noZKEVMCounters, dbTx)
+		return s.internalProcessUnsignedTransactionV1(ctx, tx, senderAddress, *batch, *l2Block, forkID, overrides, noZKEVMCounters, dbTx)
 	} else {
-		return s.internalProcessUnsignedTransactionV2(ctx, tx, senderAddress, *batch, *l2Block, forkID, noZKEVMCounters, dbTx)
+		return s.internalProcessUnsignedTransactionV2(ctx, tx, senderAddress, *batch, *l2Block, forkID, overrides, noZKEVMCounters, dbTx)
 	}
 }
 
 // internalProcessUnsignedTransactionV1 processes the given unsigned transaction.
 // pre ETROG
-func (s *State) internalProcessUnsignedTransactionV1(ctx context.Context, tx *types.Transaction, senderAddress common.Address, batch Batch, l2Block L2Block, forkID uint64, noZKEVMCounters bool, dbTx pgx.Tx) (*ProcessBatchResponse, error) {
->>>>>>> b1364bf0
+func (s *State) internalProcessUnsignedTransactionV1(ctx context.Context, tx *types.Transaction, senderAddress common.Address, batch Batch, l2Block L2Block, forkID uint64, overrides StateOverride, noZKEVMCounters bool, dbTx pgx.Tx) (*ProcessBatchResponse, error) {
 	var attempts = 1
 
 	if s.executorClient == nil {
@@ -432,6 +427,7 @@
 	}
 
 	// Create Batch V1
+	processBatchStateOverride := overrides.toExecutorStateOverride()
 	processBatchRequestV1 := &executor.ProcessBatchRequest{
 		From:             senderAddress.String(),
 		OldBatchNum:      batch.BatchNumber,
@@ -443,6 +439,7 @@
 		ChainId:          s.cfg.ChainID,
 		UpdateMerkleTree: cFalse,
 		ContextId:        uuid.NewString(),
+		StateOverride:    processBatchStateOverride,
 
 		// v1 fields
 		GlobalExitRoot: batch.GlobalExitRoot.Bytes(),
@@ -527,7 +524,7 @@
 
 // internalProcessUnsignedTransactionV2 processes the given unsigned transaction.
 // post ETROG
-func (s *State) internalProcessUnsignedTransactionV2(ctx context.Context, tx *types.Transaction, senderAddress common.Address, batch Batch, l2Block L2Block, forkID uint64, noZKEVMCounters bool, dbTx pgx.Tx) (*ProcessBatchResponse, error) {
+func (s *State) internalProcessUnsignedTransactionV2(ctx context.Context, tx *types.Transaction, senderAddress common.Address, batch Batch, l2Block L2Block, forkID uint64, overrides StateOverride, noZKEVMCounters bool, dbTx pgx.Tx) (*ProcessBatchResponse, error) {
 	var attempts = 1
 
 	if s.executorClient == nil {
@@ -552,19 +549,12 @@
 		return nil, err
 	}
 
-<<<<<<< HEAD
-	processBatchStateOverride := overrides.toExecutorStateOverride()
-
-	// Create Batch
-	processBatchRequest := &executor.ProcessBatchRequest{
-		OldBatchNum:      lastBatch.BatchNumber,
-		BatchL2Data:      batchL2Data,
-=======
 	transactions = append(transactions, batchL2Data...)
+
+	processBatchStateOverride := overrides.toExecutorStateOverrideV2()
 
 	// Create a batch to be sent to the executor
 	processBatchRequestV2 := &executor.ProcessBatchRequestV2{
->>>>>>> b1364bf0
 		From:             senderAddress.String(),
 		OldBatchNum:      batch.BatchNumber,
 		OldStateRoot:     l2Block.Root().Bytes(),
@@ -575,11 +565,7 @@
 		ChainId:          s.cfg.ChainID,
 		UpdateMerkleTree: cFalse,
 		ContextId:        uuid.NewString(),
-<<<<<<< HEAD
 		StateOverride:    processBatchStateOverride,
-	}
-=======
->>>>>>> b1364bf0
 
 		// v2 fields
 		L1InfoRoot:             l2Block.BlockInfoRoot().Bytes(),
@@ -807,44 +793,6 @@
 		highEnd = transaction.Gas()
 	}
 
-<<<<<<< HEAD
-		processBatchStateOverride := overrides.toExecutorStateOverride()
-
-		// Create a batch to be sent to the executor
-		processBatchRequest := &executor.ProcessBatchRequest{
-			OldBatchNum:      lastBatch.BatchNumber,
-			BatchL2Data:      batchL2Data,
-			From:             senderAddress.String(),
-			OldStateRoot:     stateRoot.Bytes(),
-			GlobalExitRoot:   lastBatch.GlobalExitRoot.Bytes(),
-			OldAccInputHash:  previousBatch.AccInputHash.Bytes(),
-			EthTimestamp:     uint64(lastBatch.Timestamp.Unix()),
-			Coinbase:         lastBatch.Coinbase.String(),
-			UpdateMerkleTree: cFalse,
-			ChainId:          s.cfg.ChainID,
-			ForkId:           forkID,
-			ContextId:        uuid.NewString(),
-			StateOverride:    processBatchStateOverride,
-		}
-
-		log.Debugf("EstimateGas[processBatchRequest.OldBatchNum]: %v", processBatchRequest.OldBatchNum)
-		// log.Debugf("EstimateGas[processBatchRequest.BatchL2Data]: %v", hex.EncodeToHex(processBatchRequest.BatchL2Data))
-		log.Debugf("EstimateGas[processBatchRequest.From]: %v", processBatchRequest.From)
-		log.Debugf("EstimateGas[processBatchRequest.OldStateRoot]: %v", hex.EncodeToHex(processBatchRequest.OldStateRoot))
-		log.Debugf("EstimateGas[processBatchRequest.globalExitRoot]: %v", hex.EncodeToHex(processBatchRequest.GlobalExitRoot))
-		log.Debugf("EstimateGas[processBatchRequest.OldAccInputHash]: %v", hex.EncodeToHex(processBatchRequest.OldAccInputHash))
-		log.Debugf("EstimateGas[processBatchRequest.EthTimestamp]: %v", processBatchRequest.EthTimestamp)
-		log.Debugf("EstimateGas[processBatchRequest.Coinbase]: %v", processBatchRequest.Coinbase)
-		log.Debugf("EstimateGas[processBatchRequest.UpdateMerkleTree]: %v", processBatchRequest.UpdateMerkleTree)
-		log.Debugf("EstimateGas[processBatchRequest.ChainId]: %v", processBatchRequest.ChainId)
-		log.Debugf("EstimateGas[processBatchRequest.ForkId]: %v", processBatchRequest.ForkId)
-		log.Debugf("EstimateGas[processBatchRequest.ContextId]: %v", processBatchRequest.ContextId)
-		log.Debugf("EstimateGas[processBatchRequest.StateOverride]: %v", processBatchRequest.StateOverride)
-
-		txExecutionOnExecutorTime := time.Now()
-		processBatchResponse, err := s.executorClient.ProcessBatch(ctx, processBatchRequest)
-		log.Debugf("executor time: %vms", time.Since(txExecutionOnExecutorTime).Milliseconds())
-=======
 	// set start values for lowEnd and highEnd:
 	lowEnd, err := core.IntrinsicGas(transaction.Data(), transaction.AccessList(), s.isContractCreation(transaction), true, false, false)
 	if err != nil {
@@ -857,7 +805,6 @@
 		receiver := *transaction.To()
 		// check if the receiver address is not a smart contract
 		code, err := s.tree.GetCode(ctx, receiver, l2Block.Root().Bytes())
->>>>>>> b1364bf0
 		if err != nil {
 			log.Warnf("error while getting code for address %v: %v", receiver.String(), err)
 		} else if len(code) == 0 {
@@ -880,9 +827,9 @@
 	var gasUsed uint64
 	var returnValue []byte
 	if forkID < FORKID_ETROG {
-		failed, reverted, gasUsed, returnValue, err = s.internalTestGasEstimationTransactionV1(ctx, batch, l2Block, latestL2BlockNumber, transaction, forkID, senderAddress, highEnd, nonce, false)
+		failed, reverted, gasUsed, returnValue, err = s.internalTestGasEstimationTransactionV1(ctx, batch, l2Block, latestL2BlockNumber, transaction, forkID, senderAddress, overrides, highEnd, nonce, false)
 	} else {
-		failed, reverted, gasUsed, returnValue, err = s.internalTestGasEstimationTransactionV2(ctx, batch, l2Block, latestL2BlockNumber, transaction, forkID, senderAddress, highEnd, nonce, false)
+		failed, reverted, gasUsed, returnValue, err = s.internalTestGasEstimationTransactionV2(ctx, batch, l2Block, latestL2BlockNumber, transaction, forkID, senderAddress, overrides, highEnd, nonce, false)
 	}
 
 	if failed {
@@ -915,9 +862,9 @@
 
 		log.Debugf("Estimate gas. Trying to execute TX with %v gas", mid)
 		if forkID < FORKID_ETROG {
-			failed, reverted, _, _, err = s.internalTestGasEstimationTransactionV1(ctx, batch, l2Block, latestL2BlockNumber, transaction, forkID, senderAddress, mid, nonce, true)
+			failed, reverted, _, _, err = s.internalTestGasEstimationTransactionV1(ctx, batch, l2Block, latestL2BlockNumber, transaction, forkID, senderAddress, overrides, mid, nonce, true)
 		} else {
-			failed, reverted, _, _, err = s.internalTestGasEstimationTransactionV2(ctx, batch, l2Block, latestL2BlockNumber, transaction, forkID, senderAddress, mid, nonce, true)
+			failed, reverted, _, _, err = s.internalTestGasEstimationTransactionV2(ctx, batch, l2Block, latestL2BlockNumber, transaction, forkID, senderAddress, overrides, mid, nonce, true)
 		}
 		executionTime := time.Since(txExecutionStart)
 		totalExecutionTime += executionTime
@@ -950,7 +897,7 @@
 // during the binary search process to define the gas estimation of a given tx for l2 blocks
 // before ETROG
 func (s *State) internalTestGasEstimationTransactionV1(ctx context.Context, batch *Batch, l2Block *L2Block, latestL2BlockNumber uint64,
-	transaction *types.Transaction, forkID uint64, senderAddress common.Address,
+	transaction *types.Transaction, forkID uint64, senderAddress common.Address, overrides StateOverride,
 	gas uint64, nonce uint64, shouldOmitErr bool) (failed, reverted bool, gasUsed uint64, returnValue []byte, err error) {
 	timestamp := l2Block.Time()
 	if l2Block.NumberU64() == latestL2BlockNumber {
@@ -971,6 +918,8 @@
 		log.Errorf("error encoding unsigned transaction ", err)
 		return false, false, gasUsed, nil, err
 	}
+
+	processBatchStateOverride := overrides.toExecutorStateOverride()
 
 	// Create a batch to be sent to the executor
 	processBatchRequestV1 := &executor.ProcessBatchRequest{
@@ -984,6 +933,7 @@
 		ChainId:          s.cfg.ChainID,
 		UpdateMerkleTree: cFalse,
 		ContextId:        uuid.NewString(),
+		StateOverride:    processBatchStateOverride,
 
 		// v1 fields
 		GlobalExitRoot: batch.GlobalExitRoot.Bytes(),
@@ -1000,6 +950,8 @@
 	log.Debugf("EstimateGas[processBatchRequestV1.ChainId]: %v", processBatchRequestV1.ChainId)
 	log.Debugf("EstimateGas[processBatchRequestV1.UpdateMerkleTree]: %v", processBatchRequestV1.UpdateMerkleTree)
 	log.Debugf("EstimateGas[processBatchRequestV1.ContextId]: %v", processBatchRequestV1.ContextId)
+	log.Debugf("EstimateGas[processBatchRequestV1.StateOverride]: %v", processBatchRequestV1.StateOverride)
+
 	log.Debugf("EstimateGas[processBatchRequestV1.GlobalExitRoot]: %v", hex.EncodeToHex(processBatchRequestV1.GlobalExitRoot))
 	log.Debugf("EstimateGas[processBatchRequestV1.EthTimestamp]: %v", processBatchRequestV1.EthTimestamp)
 
@@ -1046,7 +998,7 @@
 // during the binary search process to define the gas estimation of a given tx for l2 blocks
 // after ETROG
 func (s *State) internalTestGasEstimationTransactionV2(ctx context.Context, batch *Batch, l2Block *L2Block, latestL2BlockNumber uint64,
-	transaction *types.Transaction, forkID uint64, senderAddress common.Address,
+	transaction *types.Transaction, forkID uint64, senderAddress common.Address, overrides StateOverride,
 	gas uint64, nonce uint64, shouldOmitErr bool) (failed, reverted bool, gasUsed uint64, returnValue []byte, err error) {
 	deltaTimestamp := uint32(uint64(time.Now().Unix()) - l2Block.Time())
 	transactions := s.BuildChangeL2Block(deltaTimestamp, uint32(0))
@@ -1067,6 +1019,8 @@
 	}
 
 	transactions = append(transactions, batchL2Data...)
+
+	processBatchStateOverride := overrides.toExecutorStateOverrideV2()
 
 	// Create a batch to be sent to the executor
 	processBatchRequestV2 := &executor.ProcessBatchRequestV2{
@@ -1080,6 +1034,7 @@
 		ChainId:          s.cfg.ChainID,
 		UpdateMerkleTree: cFalse,
 		ContextId:        uuid.NewString(),
+		StateOverride:    processBatchStateOverride,
 
 		// v2 fields
 		L1InfoRoot:             l2Block.BlockInfoRoot().Bytes(),
@@ -1097,6 +1052,7 @@
 	log.Debugf("EstimateGas[processBatchRequestV2.ChainId]: %v", processBatchRequestV2.ChainId)
 	log.Debugf("EstimateGas[processBatchRequestV2.UpdateMerkleTree]: %v", processBatchRequestV2.UpdateMerkleTree)
 	log.Debugf("EstimateGas[processBatchRequestV2.ContextId]: %v", processBatchRequestV2.ContextId)
+	log.Debugf("EstimateGas[processBatchRequestV2.StateOverride]: %v", processBatchRequestV2.StateOverride)
 
 	log.Debugf("EstimateGas[processBatchRequestV2.L1InfoRoot]: %v", hex.EncodeToHex(processBatchRequestV2.L1InfoRoot))
 	log.Debugf("EstimateGas[processBatchRequestV2.TimestampLimit]: %v", processBatchRequestV2.TimestampLimit)
