--- conflicted
+++ resolved
@@ -188,18 +188,14 @@
 	l2Block := types.NewBlock(header, []*types.Transaction{}, []*types.Header{}, receipts, &trie.StackTrie{})
 	l2Block.ReceivedAt = block.ReceivedAt
 
-<<<<<<< HEAD
-	err = s.AddL2Block(ctx, batch.BatchNumber, l2Block, receipts, MaxEffectivePercentage, dbTx)
-	if err != nil {
-		return common.Hash{}, err
-	}
-	return root, nil
-=======
 	storeTxsEGPData := []StoreTxEGPData{}
 	for range l2Block.Transactions() {
 		storeTxsEGPData = append(storeTxsEGPData, StoreTxEGPData{EGPLog: nil, EffectivePercentage: MaxEffectivePercentage})
 	}
 
-	return newRoot, s.AddL2Block(ctx, batch.BatchNumber, l2Block, receipts, storeTxsEGPData, dbTx)
->>>>>>> 930cab83
+	err = s.AddL2Block(ctx, batch.BatchNumber, l2Block, receipts, storeTxsEGPData, dbTx)
+	if err != nil {
+		return common.Hash{}, err
+	}
+	return root, nil
 }