package main

import (
	"context"
	"errors"
	"fmt"
	"net"
	"net/http"
	"net/http/pprof"
	"os"
	"os/signal"
	"runtime"
	"time"

	datastreamerlog "github.com/0xPolygonHermez/zkevm-data-streamer/log"
	"github.com/0xPolygonHermez/zkevm-node"
	"github.com/0xPolygonHermez/zkevm-node/aggregator"
	"github.com/0xPolygonHermez/zkevm-node/config"
	"github.com/0xPolygonHermez/zkevm-node/db"
	"github.com/0xPolygonHermez/zkevm-node/etherman"
	"github.com/0xPolygonHermez/zkevm-node/ethtxmanager"
	"github.com/0xPolygonHermez/zkevm-node/event"
	"github.com/0xPolygonHermez/zkevm-node/event/nileventstorage"
	"github.com/0xPolygonHermez/zkevm-node/event/pgeventstorage"
	"github.com/0xPolygonHermez/zkevm-node/gasprice"
	"github.com/0xPolygonHermez/zkevm-node/jsonrpc"
	"github.com/0xPolygonHermez/zkevm-node/jsonrpc/client"
	"github.com/0xPolygonHermez/zkevm-node/log"
	"github.com/0xPolygonHermez/zkevm-node/merkletree"
	"github.com/0xPolygonHermez/zkevm-node/metrics"
	"github.com/0xPolygonHermez/zkevm-node/pool"
	"github.com/0xPolygonHermez/zkevm-node/pool/pgpoolstorage"
	"github.com/0xPolygonHermez/zkevm-node/sequencer"
	"github.com/0xPolygonHermez/zkevm-node/sequencesender"
	"github.com/0xPolygonHermez/zkevm-node/state"
	"github.com/0xPolygonHermez/zkevm-node/state/pgstatestorage"
	"github.com/0xPolygonHermez/zkevm-node/state/runtime/executor"
	"github.com/0xPolygonHermez/zkevm-node/synchronizer"
	"github.com/0xPolygonHermez/zkevm-node/synchronizer/common/syncinterfaces"
	"github.com/jackc/pgx/v4/pgxpool"
	"github.com/prometheus/client_golang/prometheus/promhttp"
	"github.com/urfave/cli/v2"
)

func start(cliCtx *cli.Context) error {
	c, err := config.Load(cliCtx, true)
	if err != nil {
		return err
	}
	setupLog(c.Log)

	if c.Log.Environment == log.EnvironmentDevelopment {
		zkevm.PrintVersion(os.Stdout)
		log.Info("Starting application")
	} else if c.Log.Environment == log.EnvironmentProduction {
		logVersion()
	}

	if c.Metrics.Enabled {
		metrics.Init()
	}
	components := cliCtx.StringSlice(config.FlagComponents)

	// Only runs migration if the component is the synchronizer and if the flag is deactivated
	if !cliCtx.Bool(config.FlagMigrations) {
		for _, comp := range components {
			if comp == SYNCHRONIZER {
				log.Infof("Running DB migrations host: %s:%s db:%s user:%s", c.State.DB.Host, c.State.DB.Port, c.State.DB.Name, c.State.DB.User)
				runStateMigrations(c.State.DB)
			}
		}
	}
	checkStateMigrations(c.State.DB)

	var (
		eventLog                      *event.EventLog
		eventStorage                  event.Storage
		cancelFuncs                   []context.CancelFunc
		needsExecutor, needsStateTree bool
	)

	// Decide if this node instance needs an executor and/or a state tree
	for _, component := range components {
		switch component {
		case SEQUENCER, RPC, SYNCHRONIZER:
			needsExecutor = true
			needsStateTree = true
		}
	}

	if c.EventLog.DB.Name != "" {
		eventStorage, err = pgeventstorage.NewPostgresEventStorage(c.EventLog.DB)
		if err != nil {
			log.Fatal(err)
		}
	} else {
		eventStorage, err = nileventstorage.NewNilEventStorage()
		if err != nil {
			log.Fatal(err)
		}
	}
	eventLog = event.NewEventLog(c.EventLog, eventStorage)

	// Core State DB
	stateSqlDB, err := db.NewSQLDB(c.State.DB)
	if err != nil {
		log.Fatal(err)
	}

	etherman, err := newEtherman(*c)
	if err != nil {
		log.Fatal(err)
	}

	// READ CHAIN ID FROM POE SC
	l2ChainID, err := etherman.GetL2ChainID()
	if err != nil {
		log.Fatal(err)
	}

	st, currentForkID := newState(cliCtx.Context, c, etherman, l2ChainID, stateSqlDB, eventLog, needsExecutor, needsStateTree, false)

	c.Aggregator.ChainID = l2ChainID
	c.Sequencer.StreamServer.ChainID = l2ChainID
	log.Infof("Chain ID read from POE SC = %v", l2ChainID)
	// If the aggregator is restarted before the end of the sync process, this currentForkID could be wrong
	c.Aggregator.ForkId = currentForkID
	c.Pool.ForkID = currentForkID

	ethTxManagerStorage, err := ethtxmanager.NewPostgresStorage(c.State.DB)
	if err != nil {
		log.Fatal(err)
	}

	etm := ethtxmanager.New(c.EthTxManager, etherman, ethTxManagerStorage, st)

	ev := &event.Event{
		ReceivedAt: time.Now(),
		Source:     event.Source_Node,
		Level:      event.Level_Info,
		EventID:    event.EventID_NodeComponentStarted,
	}

	var poolInstance *pool.Pool

	if c.Metrics.ProfilingEnabled {
		go startProfilingHttpServer(c.Metrics)
	}
	for _, component := range components {
		switch component {
		case AGGREGATOR:
			ev.Component = event.Component_Aggregator
			ev.Description = "Running aggregator"
			err := eventLog.LogEvent(cliCtx.Context, ev)
			if err != nil {
				log.Fatal(err)
			}
			go runAggregator(cliCtx.Context, c.Aggregator, etherman, etm, st)
		case SEQUENCER:
			c.Sequencer.StreamServer.Log = datastreamerlog.Config{
				Environment: datastreamerlog.LogEnvironment(c.Log.Environment),
				Level:       c.Log.Level,
				Outputs:     c.Log.Outputs,
			}
			ev.Component = event.Component_Sequencer
			ev.Description = "Running sequencer"
			err := eventLog.LogEvent(cliCtx.Context, ev)
			if err != nil {
				log.Fatal(err)
			}
			if poolInstance == nil {
				poolInstance = createPool(c.Pool, c.State.Batch.Constraints, l2ChainID, st, eventLog)
			}
			seq := createSequencer(*c, poolInstance, st, etherman, eventLog)
			go seq.Start(cliCtx.Context)
		case SEQUENCE_SENDER:
			ev.Component = event.Component_Sequence_Sender
			ev.Description = "Running sequence sender"
			err := eventLog.LogEvent(cliCtx.Context, ev)
			if err != nil {
				log.Fatal(err)
			}
			if poolInstance == nil {
				poolInstance = createPool(c.Pool, c.State.Batch.Constraints, l2ChainID, st, eventLog)
			}
			seqSender := createSequenceSender(*c, poolInstance, ethTxManagerStorage, st, eventLog)
			go seqSender.Start(cliCtx.Context)
		case RPC:
			ev.Component = event.Component_RPC
			ev.Description = "Running JSON-RPC server"
			err := eventLog.LogEvent(cliCtx.Context, ev)
			if err != nil {
				log.Fatal(err)
			}
			if poolInstance == nil {
				poolInstance = createPool(c.Pool, c.State.Batch.Constraints, l2ChainID, st, eventLog)
			}
			if c.RPC.EnableL2SuggestedGasPricePolling {
				// Needed for rejecting transactions with too low gas price
				poolInstance.StartPollingMinSuggestedGasPrice(cliCtx.Context)
			}
			poolInstance.StartRefreshingBlockedAddressesPeriodically()
			apis := map[string]bool{}
			for _, a := range cliCtx.StringSlice(config.FlagHTTPAPI) {
				apis[a] = true
			}
			st, _ := newState(cliCtx.Context, c, etherman, l2ChainID, stateSqlDB, eventLog, needsExecutor, needsStateTree, true)
			go runJSONRPCServer(*c, etherman, l2ChainID, poolInstance, st, apis)
		case SYNCHRONIZER:
			ev.Component = event.Component_Synchronizer
			ev.Description = "Running synchronizer"
			err := eventLog.LogEvent(cliCtx.Context, ev)
			if err != nil {
				log.Fatal(err)
			}
			if poolInstance == nil {
				poolInstance = createPool(c.Pool, c.State.Batch.Constraints, l2ChainID, st, eventLog)
			}
			go runSynchronizer(*c, etherman, ethTxManagerStorage, st, poolInstance, eventLog)
		case ETHTXMANAGER:
			ev.Component = event.Component_EthTxManager
			ev.Description = "Running eth tx manager service"
			err := eventLog.LogEvent(cliCtx.Context, ev)
			if err != nil {
				log.Fatal(err)
			}
			etm := createEthTxManager(*c, ethTxManagerStorage, st)
			go etm.Start()
		case L2GASPRICER:
			ev.Component = event.Component_GasPricer
			ev.Description = "Running L2 gasPricer"
			err := eventLog.LogEvent(cliCtx.Context, ev)
			if err != nil {
				log.Fatal(err)
			}
			if poolInstance == nil {
				poolInstance = createPool(c.Pool, c.State.Batch.Constraints, l2ChainID, st, eventLog)
			}
			go runL2GasPriceSuggester(c.L2GasPriceSuggester, st, poolInstance, etherman)
		}
	}

	if c.Metrics.Enabled {
		go startMetricsHttpServer(c.Metrics)
	}

	waitSignal(cancelFuncs)

	return nil
}

func setupLog(c log.Config) {
	log.Init(c)
}

func runStateMigrations(c db.Config) {
	runMigrations(c, db.StateMigrationName)
}

func checkStateMigrations(c db.Config) {
	err := db.CheckMigrations(c, db.StateMigrationName)
	if err != nil {
		log.Fatal(err)
	}
}

func runPoolMigrations(c db.Config) {
	runMigrations(c, db.PoolMigrationName)
}

func runMigrations(c db.Config, name string) {
	log.Infof("running migrations for %v", name)
	err := db.RunMigrationsUp(c, name)
	if err != nil {
		log.Fatal(err)
	}
}

func newEtherman(c config.Config) (*etherman.Client, error) {
	return etherman.NewClient(c.Etherman, c.NetworkConfig.L1Config)
}

func runSynchronizer(cfg config.Config, etherman *etherman.Client, ethTxManagerStorage *ethtxmanager.PostgresStorage, st *state.State, pool *pool.Pool, eventLog *event.EventLog) {
	var trustedSequencerURL string
	var err error
	if !cfg.IsTrustedSequencer {
		if cfg.Synchronizer.TrustedSequencerURL != "" {
			trustedSequencerURL = cfg.Synchronizer.TrustedSequencerURL
		} else {
			log.Debug("getting trusted sequencer URL from smc")
			trustedSequencerURL, err = etherman.GetTrustedSequencerURL()
			if err != nil {
				log.Fatal("error getting trusted sequencer URI. Error: %v", err)
			}
		}
		log.Info("trustedSequencerURL ", trustedSequencerURL)
	}
	zkEVMClient := client.NewClient(trustedSequencerURL)

	etherManForL1 := []syncinterfaces.EthermanFullInterface{}
	// If synchronizer are using sequential mode, we only need one etherman client
	if cfg.Synchronizer.L1SynchronizationMode == synchronizer.ParallelMode {
		for i := 0; i < int(cfg.Synchronizer.L1ParallelSynchronization.MaxClients+1); i++ {
			eth, err := newEtherman(cfg)
			if err != nil {
				log.Fatal(err)
			}
			etherManForL1 = append(etherManForL1, eth)
		}
	}
	etm := ethtxmanager.New(cfg.EthTxManager, etherman, ethTxManagerStorage, st)
	sy, err := synchronizer.NewSynchronizer(
		cfg.IsTrustedSequencer, etherman, etherManForL1, st, pool, etm,
		zkEVMClient, eventLog, cfg.NetworkConfig.Genesis, cfg.Synchronizer, cfg.Log.Environment == "development",
	)
	if err != nil {
		log.Fatal(err)
	}
	if err := sy.Sync(); err != nil {
		log.Fatal(err)
	}
}

func runJSONRPCServer(c config.Config, etherman *etherman.Client, chainID uint64, pool *pool.Pool, st *state.State, apis map[string]bool) {
	var err error
	storage := jsonrpc.NewStorage()
	c.RPC.MaxCumulativeGasUsed = c.State.Batch.Constraints.MaxCumulativeGasUsed
	c.RPC.L2Coinbase = c.SequenceSender.L2Coinbase
	c.RPC.ZKCountersLimits = jsonrpc.ZKCountersLimits{
		MaxKeccakHashes:     c.State.Batch.Constraints.MaxKeccakHashes,
		MaxPoseidonHashes:   c.State.Batch.Constraints.MaxPoseidonHashes,
		MaxPoseidonPaddings: c.State.Batch.Constraints.MaxPoseidonPaddings,
		MaxMemAligns:        c.State.Batch.Constraints.MaxMemAligns,
		MaxArithmetics:      c.State.Batch.Constraints.MaxArithmetics,
		MaxBinaries:         c.State.Batch.Constraints.MaxBinaries,
		MaxSteps:            c.State.Batch.Constraints.MaxSteps,
		MaxSHA256Hashes:     c.State.Batch.Constraints.MaxSHA256Hashes,
	}
	if !c.IsTrustedSequencer {
		if c.RPC.SequencerNodeURI == "" {
			log.Debug("getting trusted sequencer URL from smc")
			c.RPC.SequencerNodeURI, err = etherman.GetTrustedSequencerURL()
			if err != nil {
				log.Fatal("error getting trusted sequencer URI. Error: %v", err)
			}
		}
		log.Debug("SequencerNodeURI ", c.RPC.SequencerNodeURI)
	}

	services := []jsonrpc.Service{}
	if _, ok := apis[jsonrpc.APIEth]; ok {
		services = append(services, jsonrpc.Service{
			Name:    jsonrpc.APIEth,
			Service: jsonrpc.NewEthEndpoints(c.RPC, chainID, pool, st, etherman, storage),
		})
	}

	if _, ok := apis[jsonrpc.APINet]; ok {
		services = append(services, jsonrpc.Service{
			Name:    jsonrpc.APINet,
			Service: jsonrpc.NewNetEndpoints(c.RPC, chainID),
		})
	}

	if _, ok := apis[jsonrpc.APIZKEVM]; ok {
		services = append(services, jsonrpc.Service{
			Name:    jsonrpc.APIZKEVM,
			Service: jsonrpc.NewZKEVMEndpoints(c.RPC, pool, st, etherman),
		})
	}

	if _, ok := apis[jsonrpc.APITxPool]; ok {
		services = append(services, jsonrpc.Service{
			Name:    jsonrpc.APITxPool,
			Service: &jsonrpc.TxPoolEndpoints{},
		})
	}

	if _, ok := apis[jsonrpc.APIDebug]; ok {
		services = append(services, jsonrpc.Service{
			Name:    jsonrpc.APIDebug,
			Service: jsonrpc.NewDebugEndpoints(c.RPC, st, etherman),
		})
	}

	if _, ok := apis[jsonrpc.APIWeb3]; ok {
		services = append(services, jsonrpc.Service{
			Name:    jsonrpc.APIWeb3,
			Service: &jsonrpc.Web3Endpoints{},
		})
	}

	if err := jsonrpc.NewServer(c.RPC, chainID, pool, st, storage, services).Start(); err != nil {
		log.Fatal(err)
	}
}

func createSequencer(cfg config.Config, pool *pool.Pool, st *state.State, etherman *etherman.Client, eventLog *event.EventLog) *sequencer.Sequencer {
	seq, err := sequencer.New(cfg.Sequencer, cfg.State.Batch, cfg.Pool, pool, st, etherman, eventLog)
	if err != nil {
		log.Fatal(err)
	}
	return seq
}

func createSequenceSender(cfg config.Config, pool *pool.Pool, etmStorage *ethtxmanager.PostgresStorage, st *state.State, eventLog *event.EventLog) *sequencesender.SequenceSender {
	etherman, err := newEtherman(cfg)
	if err != nil {
		log.Fatal(err)
	}

	auth, err := etherman.LoadAuthFromKeyStore(cfg.SequenceSender.PrivateKey.Path, cfg.SequenceSender.PrivateKey.Password)
	if err != nil {
		log.Fatal(err)
	}
	cfg.SequenceSender.SenderAddress = auth.From

	cfg.SequenceSender.ForkUpgradeBatchNumber = cfg.ForkUpgradeBatchNumber

	ethTxManager := ethtxmanager.New(cfg.EthTxManager, etherman, etmStorage, st)

	seqSender, err := sequencesender.New(cfg.SequenceSender, st, etherman, ethTxManager, eventLog)
	if err != nil {
		log.Fatal(err)
	}

	return seqSender
}

func runAggregator(ctx context.Context, c aggregator.Config, etherman *etherman.Client, ethTxManager *ethtxmanager.Client, st *state.State) {
	agg, err := aggregator.New(c, st, ethTxManager, etherman)
	if err != nil {
		log.Fatal(err)
	}
	err = agg.Start(ctx)
	if err != nil {
		log.Fatal(err)
	}
}

// runL2GasPriceSuggester init gas price gasPriceEstimator based on type in config.
func runL2GasPriceSuggester(cfg gasprice.Config, state *state.State, pool *pool.Pool, etherman *etherman.Client) {
	ctx := context.Background()
	gasprice.NewL2GasPriceSuggester(ctx, cfg, pool, etherman, state)
}

func waitSignal(cancelFuncs []context.CancelFunc) {
	signals := make(chan os.Signal, 1)
	signal.Notify(signals, os.Interrupt)

	for sig := range signals {
		switch sig {
		case os.Interrupt, os.Kill:
			log.Info("terminating application gracefully...")

			exitStatus := 0
			for _, cancel := range cancelFuncs {
				cancel()
			}
			os.Exit(exitStatus)
		}
	}
}

func newState(ctx context.Context, c *config.Config, etherman *etherman.Client, l2ChainID uint64, sqlDB *pgxpool.Pool, eventLog *event.EventLog, needsExecutor, needsStateTree, avoidForkIDInMemory bool) (*state.State, uint64) {
	// Executor
	var executorClient executor.ExecutorServiceClient
	if needsExecutor {
		executorClient, _, _ = executor.NewExecutorClient(ctx, c.Executor)
	}

	// State Tree
	var stateTree *merkletree.StateTree
	if needsStateTree {
		stateDBClient, _, _ := merkletree.NewMTDBServiceClient(ctx, c.MTClient)
		stateTree = merkletree.NewStateTree(stateDBClient)
	}

	stateCfg := state.Config{
		MaxCumulativeGasUsed:         c.State.Batch.Constraints.MaxCumulativeGasUsed,
		ChainID:                      l2ChainID,
		ForkIDIntervals:              []state.ForkIDInterval{},
		MaxResourceExhaustedAttempts: c.Executor.MaxResourceExhaustedAttempts,
		WaitOnResourceExhaustion:     c.Executor.WaitOnResourceExhaustion,
		ForkUpgradeBatchNumber:       c.ForkUpgradeBatchNumber,
		ForkUpgradeNewForkId:         c.ForkUpgradeNewForkId,
		MaxLogsCount:                 c.RPC.MaxLogsCount,
		MaxLogsBlockRange:            c.RPC.MaxLogsBlockRange,
		MaxNativeBlockHashBlockRange: c.RPC.MaxNativeBlockHashBlockRange,
		AvoidForkIDInMemory:          avoidForkIDInMemory,
	}
	stateDb := pgstatestorage.NewPostgresStorage(stateCfg, sqlDB)
<<<<<<< HEAD
	st := state.NewState(stateCfg, stateDb, executorClient, stateTree, eventLog, nil)
	// This is to force to build cache, and check that DB is ok before starting the application
	l1inforoot, err := st.GetCurrentL1InfoRoot(ctx, nil)
	if err != nil {
		log.Fatal("error getting current L1InfoRoot. Error: ", err)
	}
	log.Infof("Starting L1InfoRoot: %v", l1inforoot.String())
=======

	st := state.NewState(stateCfg, stateDb, executorClient, stateTree, eventLog, nil)
	// This is to force to build cache, and check that DB is ok before starting the application
	l1InfoRoot, err := st.GetCurrentL1InfoRoot(ctx, nil)
	if err != nil {
		log.Fatal("error getting current L1InfoRoot. Error: ", err)
	}
	log.Infof("Starting L1InfoRoot: %v", l1InfoRoot.String())
>>>>>>> 053c4f0d

	forkIDIntervals, err := forkIDIntervals(ctx, st, etherman, c.NetworkConfig.Genesis.BlockNumber)
	if err != nil {
		log.Fatal("error getting forkIDs. Error: ", err)
	}
	st.UpdateForkIDIntervalsInMemory(forkIDIntervals)

	currentForkID := forkIDIntervals[len(forkIDIntervals)-1].ForkId
	log.Infof("Fork ID read from POE SC = %v", forkIDIntervals[len(forkIDIntervals)-1].ForkId)

	return st, currentForkID
}

func createPool(cfgPool pool.Config, constraintsCfg state.BatchConstraintsCfg, l2ChainID uint64, st *state.State, eventLog *event.EventLog) *pool.Pool {
	runPoolMigrations(cfgPool.DB)
	poolStorage, err := pgpoolstorage.NewPostgresPoolStorage(cfgPool.DB)
	if err != nil {
		log.Fatal(err)
	}
	poolInstance := pool.NewPool(cfgPool, constraintsCfg, poolStorage, st, l2ChainID, eventLog)
	return poolInstance
}

func createEthTxManager(cfg config.Config, etmStorage *ethtxmanager.PostgresStorage, st *state.State) *ethtxmanager.Client {
	etherman, err := newEtherman(cfg)
	if err != nil {
		log.Fatal(err)
	}

	for _, privateKey := range cfg.EthTxManager.PrivateKeys {
		_, err := etherman.LoadAuthFromKeyStore(privateKey.Path, privateKey.Password)
		if err != nil {
			log.Fatal(err)
		}
	}
	etm := ethtxmanager.New(cfg.EthTxManager, etherman, etmStorage, st)
	return etm
}

func startProfilingHttpServer(c metrics.Config) {
	const two = 2
	mux := http.NewServeMux()
	address := fmt.Sprintf("%s:%d", c.ProfilingHost, c.ProfilingPort)
	lis, err := net.Listen("tcp", address)
	if err != nil {
		log.Errorf("failed to create tcp listener for profiling: %v", err)
		return
	}
	mux.HandleFunc(metrics.ProfilingIndexEndpoint, pprof.Index)
	mux.HandleFunc(metrics.ProfileEndpoint, pprof.Profile)
	mux.HandleFunc(metrics.ProfilingCmdEndpoint, pprof.Cmdline)
	mux.HandleFunc(metrics.ProfilingSymbolEndpoint, pprof.Symbol)
	mux.HandleFunc(metrics.ProfilingTraceEndpoint, pprof.Trace)
	profilingServer := &http.Server{
		Handler:           mux,
		ReadHeaderTimeout: two * time.Minute,
		ReadTimeout:       two * time.Minute,
	}
	log.Infof("profiling server listening on port %d", c.ProfilingPort)
	if err := profilingServer.Serve(lis); err != nil {
		if err == http.ErrServerClosed {
			log.Warnf("http server for profiling stopped")
			return
		}
		log.Errorf("closed http connection for profiling server: %v", err)
		return
	}
}

func startMetricsHttpServer(c metrics.Config) {
	const ten = 10
	mux := http.NewServeMux()
	address := fmt.Sprintf("%s:%d", c.Host, c.Port)
	lis, err := net.Listen("tcp", address)
	if err != nil {
		log.Errorf("failed to create tcp listener for metrics: %v", err)
		return
	}
	mux.Handle(metrics.Endpoint, promhttp.Handler())

	metricsServer := &http.Server{
		Handler:           mux,
		ReadHeaderTimeout: ten * time.Second,
		ReadTimeout:       ten * time.Second,
	}
	log.Infof("metrics server listening on port %d", c.Port)
	if err := metricsServer.Serve(lis); err != nil {
		if err == http.ErrServerClosed {
			log.Warnf("http server for metrics stopped")
			return
		}
		log.Errorf("closed http connection for metrics server: %v", err)
		return
	}
}

func logVersion() {
	log.Infow("Starting application",
		// node version is already logged by default
		"gitRevision", zkevm.GitRev,
		"gitBranch", zkevm.GitBranch,
		"goVersion", runtime.Version(),
		"built", zkevm.BuildDate,
		"os/arch", fmt.Sprintf("%s/%s", runtime.GOOS, runtime.GOARCH),
	)
}

func forkIDIntervals(ctx context.Context, st *state.State, etherman *etherman.Client, genesisBlockNumber uint64) ([]state.ForkIDInterval, error) {
	log.Debug("getting forkIDs from db")
	forkIDIntervals, err := st.GetForkIDs(ctx, nil)
	if err != nil && !errors.Is(err, state.ErrStateNotSynchronized) {
		return []state.ForkIDInterval{}, fmt.Errorf("error getting forkIDs from db. Error: %v", err)
	}
	numberForkIDs := len(forkIDIntervals)
	log.Debug("numberForkIDs: ", numberForkIDs)
	// var forkIDIntervals []state.ForkIDInterval
	if numberForkIDs == 0 {
		// Get last L1block Synced
		lastBlock, err := st.GetLastBlock(ctx, nil)
		if err != nil && !errors.Is(err, state.ErrStateNotSynchronized) {
			return []state.ForkIDInterval{}, fmt.Errorf("error checking lastL1BlockSynced. Error: %v", err)
		}
		if lastBlock != nil {
			log.Info("Getting forkIDs intervals. Please wait...")
			// Read Fork ID FROM POE SC
			forkIntervals, err := etherman.GetForks(ctx, genesisBlockNumber, lastBlock.BlockNumber)
			if err != nil {
				return []state.ForkIDInterval{}, fmt.Errorf("error getting forks. Please check the configuration. Error: %v", err)
			} else if len(forkIntervals) == 0 {
				return []state.ForkIDInterval{}, fmt.Errorf("error: no forkID received. It should receive at least one, please check the configuration...")
			}

			dbTx, err := st.BeginStateTransaction(ctx)
			if err != nil {
				return []state.ForkIDInterval{}, fmt.Errorf("error creating dbTx. Error: %v", err)
			}
			log.Info("Storing forkID intervals into db")
			// Store forkIDs
			for _, f := range forkIntervals {
				err := st.AddForkID(ctx, f, dbTx)
				if err != nil {
					log.Errorf("error adding forkID to db. Error: %v", err)
					rollbackErr := dbTx.Rollback(ctx)
					if rollbackErr != nil {
						log.Errorf("error rolling back dbTx. RollbackErr: %s. Error : %v", rollbackErr.Error(), err)
						return []state.ForkIDInterval{}, rollbackErr
					}
					return []state.ForkIDInterval{}, fmt.Errorf("error adding forkID to db. Error: %v", err)
				}
			}
			err = dbTx.Commit(ctx)
			if err != nil {
				log.Errorf("error committing dbTx. Error: %v", err)
				rollbackErr := dbTx.Rollback(ctx)
				if rollbackErr != nil {
					log.Errorf("error rolling back dbTx. RollbackErr: %s. Error : %v", rollbackErr.Error(), err)
					return []state.ForkIDInterval{}, rollbackErr
				}
				return []state.ForkIDInterval{}, fmt.Errorf("error committing dbTx. Error: %v", err)
			}
			forkIDIntervals = forkIntervals
		} else {
			log.Debug("Getting initial forkID")
			forkIntervals, err := etherman.GetForks(ctx, genesisBlockNumber, genesisBlockNumber)
			if err != nil {
				return []state.ForkIDInterval{}, fmt.Errorf("error getting forks. Please check the configuration. Error: %v", err)
			} else if len(forkIntervals) == 0 {
				return []state.ForkIDInterval{}, fmt.Errorf("error: no forkID received. It should receive at least one, please check the configuration...")
			}
			forkIDIntervals = forkIntervals
		}
	}
	return forkIDIntervals, nil
}<|MERGE_RESOLUTION|>--- conflicted
+++ resolved
@@ -490,15 +490,6 @@
 		AvoidForkIDInMemory:          avoidForkIDInMemory,
 	}
 	stateDb := pgstatestorage.NewPostgresStorage(stateCfg, sqlDB)
-<<<<<<< HEAD
-	st := state.NewState(stateCfg, stateDb, executorClient, stateTree, eventLog, nil)
-	// This is to force to build cache, and check that DB is ok before starting the application
-	l1inforoot, err := st.GetCurrentL1InfoRoot(ctx, nil)
-	if err != nil {
-		log.Fatal("error getting current L1InfoRoot. Error: ", err)
-	}
-	log.Infof("Starting L1InfoRoot: %v", l1inforoot.String())
-=======
 
 	st := state.NewState(stateCfg, stateDb, executorClient, stateTree, eventLog, nil)
 	// This is to force to build cache, and check that DB is ok before starting the application
@@ -507,7 +498,6 @@
 		log.Fatal("error getting current L1InfoRoot. Error: ", err)
 	}
 	log.Infof("Starting L1InfoRoot: %v", l1InfoRoot.String())
->>>>>>> 053c4f0d
 
 	forkIDIntervals, err := forkIDIntervals(ctx, st, etherman, c.NetworkConfig.Genesis.BlockNumber)
 	if err != nil {
