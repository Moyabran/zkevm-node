--- conflicted
+++ resolved
@@ -111,15 +111,9 @@
     // Fake EVM bytecode to inject into the account before executing the call.
     bytes code = 3;
     // Fake key-value mapping to override all slots in the account storage before executing the call.
-<<<<<<< HEAD
-    map<string, bytes> state = 4;
-    // Fake key-value mapping to override individual slots in the account storage before executing the call.
-    map<string, bytes> state_diff = 5;
-=======
     map<string, string> state = 4;
     // Fake key-value mapping to override individual slots in the account storage before executing the call.
     map<string, string> state_diff = 5;
->>>>>>> e145e31a
 }
 
 message InfoReadWrite {
