package etherman

import (
	"context"
	"encoding/json"
	"errors"
	"fmt"
	"math"
	"math/big"
	"os"
	"path/filepath"
	"strings"
	"time"

	"github.com/0xPolygonHermez/zkevm-node/encoding"
	"github.com/0xPolygonHermez/zkevm-node/etherman/etherscan"
	"github.com/0xPolygonHermez/zkevm-node/etherman/ethgasstation"
	"github.com/0xPolygonHermez/zkevm-node/etherman/metrics"
	"github.com/0xPolygonHermez/zkevm-node/etherman/smartcontracts/oldpolygonzkevm"
	"github.com/0xPolygonHermez/zkevm-node/etherman/smartcontracts/oldpolygonzkevmglobalexitroot"
	"github.com/0xPolygonHermez/zkevm-node/etherman/smartcontracts/pol"
	"github.com/0xPolygonHermez/zkevm-node/etherman/smartcontracts/polygonrollupmanager"
	"github.com/0xPolygonHermez/zkevm-node/etherman/smartcontracts/polygonzkevm"
	"github.com/0xPolygonHermez/zkevm-node/etherman/smartcontracts/polygonzkevmglobalexitroot"
	ethmanTypes "github.com/0xPolygonHermez/zkevm-node/etherman/types"
	"github.com/0xPolygonHermez/zkevm-node/log"
	"github.com/0xPolygonHermez/zkevm-node/state"
	"github.com/0xPolygonHermez/zkevm-node/test/operations"
	"github.com/ethereum/go-ethereum"
	"github.com/ethereum/go-ethereum/accounts/abi"
	"github.com/ethereum/go-ethereum/accounts/abi/bind"
	"github.com/ethereum/go-ethereum/accounts/keystore"
	"github.com/ethereum/go-ethereum/common"
	"github.com/ethereum/go-ethereum/core"
	"github.com/ethereum/go-ethereum/core/types"
	"github.com/ethereum/go-ethereum/crypto"
	"github.com/ethereum/go-ethereum/ethclient"
	"github.com/ethereum/go-ethereum/rpc"
	"golang.org/x/crypto/sha3"
)

var (
	// Events RollupManager
	setBatchFeeSignatureHash                       = crypto.Keccak256Hash([]byte("SetBatchFee(uint256)"))
	setTrustedAggregatorSignatureHash              = crypto.Keccak256Hash([]byte("SetTrustedAggregator(address)"))       // Used in oldZkEvm as well
	setVerifyBatchTimeTargetSignatureHash          = crypto.Keccak256Hash([]byte("SetVerifyBatchTimeTarget(uint64)"))    // Used in oldZkEvm as well
	setMultiplierBatchFeeSignatureHash             = crypto.Keccak256Hash([]byte("SetMultiplierBatchFee(uint16)"))       // Used in oldZkEvm as well
	setPendingStateTimeoutSignatureHash            = crypto.Keccak256Hash([]byte("SetPendingStateTimeout(uint64)"))      // Used in oldZkEvm as well
	setTrustedAggregatorTimeoutSignatureHash       = crypto.Keccak256Hash([]byte("SetTrustedAggregatorTimeout(uint64)")) // Used in oldZkEvm as well
	overridePendingStateSignatureHash              = crypto.Keccak256Hash([]byte("OverridePendingState(uint32,uint64,bytes32,bytes32,address)"))
	proveNonDeterministicPendingStateSignatureHash = crypto.Keccak256Hash([]byte("ProveNonDeterministicPendingState(bytes32,bytes32)")) // Used in oldZkEvm as well
	consolidatePendingStateSignatureHash           = crypto.Keccak256Hash([]byte("ConsolidatePendingState(uint32,uint64,bytes32,bytes32,uint64)"))
	verifyBatchesTrustedAggregatorSignatureHash    = crypto.Keccak256Hash([]byte("VerifyBatchesTrustedAggregator(uint32,uint64,bytes32,bytes32,address)"))
	rollupManagerVerifyBatchesSignatureHash        = crypto.Keccak256Hash([]byte("VerifyBatches(uint32,uint64,bytes32,bytes32,address)"))
	onSequenceBatchesSignatureHash                 = crypto.Keccak256Hash([]byte("OnSequenceBatches(uint32,uint64)"))
	updateRollupSignatureHash                      = crypto.Keccak256Hash([]byte("UpdateRollup(uint32,uint32,uint64)"))
	addExistingRollupSignatureHash                 = crypto.Keccak256Hash([]byte("AddExistingRollup(uint32,uint64,address,uint64,uint8)"))
	createNewRollupSignatureHash                   = crypto.Keccak256Hash([]byte("CreateNewRollup(uint32,uint32,address,uint64,address)"))
	obsoleteRollupTypeSignatureHash                = crypto.Keccak256Hash([]byte("ObsoleteRollupType(uint32)"))
	addNewRollupTypeSignatureHash                  = crypto.Keccak256Hash([]byte("AddNewRollupType(uint32,address,address,uint64,uint8,bytes32,string)"))

	// Events new ZkEvm/RollupBase
	acceptAdminRoleSignatureHash        = crypto.Keccak256Hash([]byte("AcceptAdminRole(address)"))                 // Used in oldZkEvm as well
	transferAdminRoleSignatureHash      = crypto.Keccak256Hash([]byte("TransferAdminRole(address)"))               // Used in oldZkEvm as well
	activateForceBatchesSignatureHash   = crypto.Keccak256Hash([]byte("ActivateForceBatches()"))                   // Used in oldZkEvm as well
	setForceBatchTimeoutSignatureHash   = crypto.Keccak256Hash([]byte("SetForceBatchTimeout(uint64)"))             // Used in oldZkEvm as well
	setTrustedSequencerURLSignatureHash = crypto.Keccak256Hash([]byte("SetTrustedSequencerURL(string)"))           // Used in oldZkEvm as well
	setTrustedSequencerSignatureHash    = crypto.Keccak256Hash([]byte("SetTrustedSequencer(address)"))             // Used in oldZkEvm as well
	verifyBatchesSignatureHash          = crypto.Keccak256Hash([]byte("VerifyBatches(uint64,bytes32,address)"))    // Used in oldZkEvm as well
	sequenceForceBatchesSignatureHash   = crypto.Keccak256Hash([]byte("SequenceForceBatches(uint64)"))             // Used in oldZkEvm as well
	forceBatchSignatureHash             = crypto.Keccak256Hash([]byte("ForceBatch(uint64,bytes32,address,bytes)")) // Used in oldZkEvm as well
	sequenceBatchesSignatureHash        = crypto.Keccak256Hash([]byte("SequenceBatches(uint64,bytes32)"))          // Used in oldZkEvm as well
	initialSequenceBatchesSignatureHash = crypto.Keccak256Hash([]byte("InitialSequenceBatches(bytes,bytes32,address)"))

	// Extra RollupManager
	initializedSignatureHash               = crypto.Keccak256Hash([]byte("Initialized(uint64)"))                       // Initializable. Used in RollupBase as well
	roleAdminChangedSignatureHash          = crypto.Keccak256Hash([]byte("RoleAdminChanged(bytes32,bytes32,bytes32)")) // IAccessControlUpgradeable
	roleGrantedSignatureHash               = crypto.Keccak256Hash([]byte("RoleGranted(bytes32,address,address)"))      // IAccessControlUpgradeable
	roleRevokedSignatureHash               = crypto.Keccak256Hash([]byte("RoleRevoked(bytes32,address,address)"))      // IAccessControlUpgradeable
	emergencyStateActivatedSignatureHash   = crypto.Keccak256Hash([]byte("EmergencyStateActivated()"))                 // EmergencyManager. Used in oldZkEvm as well
	emergencyStateDeactivatedSignatureHash = crypto.Keccak256Hash([]byte("EmergencyStateDeactivated()"))               // EmergencyManager. Used in oldZkEvm as well

	// New GER event Etrog
	updateL1InfoTreeSignatureHash = crypto.Keccak256Hash([]byte("UpdateL1InfoTree(bytes32,bytes32)"))

	// PreLxLy events
	updateGlobalExitRootSignatureHash              = crypto.Keccak256Hash([]byte("UpdateGlobalExitRoot(bytes32,bytes32)"))
	oldVerifyBatchesTrustedAggregatorSignatureHash = crypto.Keccak256Hash([]byte("VerifyBatchesTrustedAggregator(uint64,bytes32,address)"))
	transferOwnershipSignatureHash                 = crypto.Keccak256Hash([]byte("OwnershipTransferred(address,address)"))
	updateZkEVMVersionSignatureHash                = crypto.Keccak256Hash([]byte("UpdateZkEVMVersion(uint64,uint64,string)"))
	oldConsolidatePendingStateSignatureHash        = crypto.Keccak256Hash([]byte("ConsolidatePendingState(uint64,bytes32,uint64)"))
	oldOverridePendingStateSignatureHash           = crypto.Keccak256Hash([]byte("OverridePendingState(uint64,bytes32,address)"))
	sequenceBatchesPreEtrogSignatureHash           = crypto.Keccak256Hash([]byte("SequenceBatches(uint64)"))

	// Proxy events
	initializedProxySignatureHash = crypto.Keccak256Hash([]byte("Initialized(uint8)"))
	adminChangedSignatureHash     = crypto.Keccak256Hash([]byte("AdminChanged(address,address)"))
	beaconUpgradedSignatureHash   = crypto.Keccak256Hash([]byte("BeaconUpgraded(address)"))
	upgradedSignatureHash         = crypto.Keccak256Hash([]byte("Upgraded(address)"))

	// ErrNotFound is used when the object is not found
	ErrNotFound = errors.New("not found")
	// ErrIsReadOnlyMode is used when the EtherMan client is in read-only mode.
	ErrIsReadOnlyMode = errors.New("etherman client in read-only mode: no account configured to send transactions to L1. " +
		"please check the [Etherman] PrivateKeyPath and PrivateKeyPassword configuration")
	// ErrPrivateKeyNotFound used when the provided sender does not have a private key registered to be used
	ErrPrivateKeyNotFound = errors.New("can't find sender private key to sign tx")
)

// SequencedBatchesSigHash returns the hash for the `SequenceBatches` event.
func SequencedBatchesSigHash() common.Hash { return sequenceBatchesSignatureHash }

// TrustedVerifyBatchesSigHash returns the hash for the `TrustedVerifyBatches` event.
func TrustedVerifyBatchesSigHash() common.Hash { return verifyBatchesTrustedAggregatorSignatureHash }

// EventOrder is the the type used to identify the events order
type EventOrder string

const (
	// GlobalExitRootsOrder identifies a GlobalExitRoot event
	GlobalExitRootsOrder EventOrder = "GlobalExitRoots"
	// L1InfoTreeOrder identifies a L1InTree event
	L1InfoTreeOrder EventOrder = "L1InfoTreeOrder"
	// SequenceBatchesOrder identifies a VerifyBatch event
	SequenceBatchesOrder EventOrder = "SequenceBatches"
	// ForcedBatchesOrder identifies a ForcedBatches event
	ForcedBatchesOrder EventOrder = "ForcedBatches"
	// TrustedVerifyBatchOrder identifies a TrustedVerifyBatch event
	TrustedVerifyBatchOrder EventOrder = "TrustedVerifyBatch"
	// VerifyBatchOrder identifies a VerifyBatch event
	VerifyBatchOrder EventOrder = "VerifyBatch"
	// SequenceForceBatchesOrder identifies a SequenceForceBatches event
	SequenceForceBatchesOrder EventOrder = "SequenceForceBatches"
	// ForkIDsOrder identifies an updateZkevmVersion event
	ForkIDsOrder EventOrder = "forkIDs"
)

type ethereumClient interface {
	ethereum.ChainReader
	ethereum.ChainStateReader
	ethereum.ContractCaller
	ethereum.GasEstimator
	ethereum.GasPricer
	ethereum.LogFilterer
	ethereum.TransactionReader
	ethereum.TransactionSender

	bind.DeployBackend
}

// L1Config represents the configuration of the network used in L1
type L1Config struct {
	// Chain ID of the L1 network
	L1ChainID uint64 `json:"chainId"`
	// ZkEVMAddr Address of the L1 contract polygonZkEVMAddress
	ZkEVMAddr common.Address `json:"polygonZkEVMAddress"`
	// RollupManagerAddr Address of the L1 contract
	RollupManagerAddr common.Address `json:"polygonRollupManagerAddress"`
	// PolAddr Address of the L1 Pol token Contract
	PolAddr common.Address `json:"polTokenAddress"`
	// GlobalExitRootManagerAddr Address of the L1 GlobalExitRootManager contract
	GlobalExitRootManagerAddr common.Address `json:"polygonZkEVMGlobalExitRootAddress"`
}

type externalGasProviders struct {
	MultiGasProvider bool
	Providers        []ethereum.GasPricer
}

// Client is a simple implementation of EtherMan.
type Client struct {
	EthClient                ethereumClient
	OldZkEVM                 *oldpolygonzkevm.Oldpolygonzkevm
	ZkEVM                    *polygonzkevm.Polygonzkevm
	RollupManager            *polygonrollupmanager.Polygonrollupmanager
	GlobalExitRootManager    *polygonzkevmglobalexitroot.Polygonzkevmglobalexitroot
	OldGlobalExitRootManager *oldpolygonzkevmglobalexitroot.Oldpolygonzkevmglobalexitroot
	Pol                      *pol.Pol
	SCAddresses              []common.Address

	RollupID uint32

	GasProviders externalGasProviders

	l1Cfg L1Config
	cfg   Config
	auth  map[common.Address]bind.TransactOpts // empty in case of read-only client
}

// NewClient creates a new etherman.
func NewClient(cfg Config, l1Config L1Config) (*Client, error) {
	// Connect to ethereum node
	ethClient, err := ethclient.Dial(cfg.URL)
	if err != nil {
		log.Errorf("error connecting to %s: %+v", cfg.URL, err)
		return nil, err
	}
	// Create smc clients
	zkevm, err := polygonzkevm.NewPolygonzkevm(l1Config.ZkEVMAddr, ethClient)
	if err != nil {
		return nil, err
	}
	oldZkevm, err := oldpolygonzkevm.NewOldpolygonzkevm(l1Config.RollupManagerAddr, ethClient)
	if err != nil {
		return nil, err
	}
	rollupManager, err := polygonrollupmanager.NewPolygonrollupmanager(l1Config.RollupManagerAddr, ethClient)
	if err != nil {
		return nil, err
	}
	globalExitRoot, err := polygonzkevmglobalexitroot.NewPolygonzkevmglobalexitroot(l1Config.GlobalExitRootManagerAddr, ethClient)
	if err != nil {
		return nil, err
	}
	pol, err := pol.NewPol(l1Config.PolAddr, ethClient)
	if err != nil {
		return nil, err
	}
	var scAddresses []common.Address
	scAddresses = append(scAddresses, l1Config.ZkEVMAddr, l1Config.RollupManagerAddr, l1Config.GlobalExitRootManagerAddr)

	gProviders := []ethereum.GasPricer{ethClient}
	if cfg.MultiGasProvider {
		if cfg.Etherscan.ApiKey == "" {
			log.Info("No ApiKey provided for etherscan. Ignoring provider...")
		} else {
			log.Info("ApiKey detected for etherscan")
			gProviders = append(gProviders, etherscan.NewEtherscanService(cfg.Etherscan.ApiKey))
		}
		gProviders = append(gProviders, ethgasstation.NewEthGasStationService())
	}
	metrics.Register()
	// Get RollupID
	rollupID, err := rollupManager.RollupAddressToID(&bind.CallOpts{Pending: false}, l1Config.ZkEVMAddr)
	if err != nil {
		return nil, err
	}
	log.Debug("rollupID: ", rollupID)

	return &Client{
		EthClient:             ethClient,
		ZkEVM:                 zkevm,
		OldZkEVM:              oldZkevm,
		RollupManager:         rollupManager,
		Pol:                   pol,
		GlobalExitRootManager: globalExitRoot,
		SCAddresses:           scAddresses,
		RollupID:              rollupID,
		GasProviders: externalGasProviders{
			MultiGasProvider: cfg.MultiGasProvider,
			Providers:        gProviders,
		},
		l1Cfg: l1Config,
		cfg:   cfg,
		auth:  map[common.Address]bind.TransactOpts{},
	}, nil
}

// VerifyGenBlockNumber verifies if the genesis Block Number is valid
func (etherMan *Client) VerifyGenBlockNumber(ctx context.Context, genBlockNumber uint64) (bool, error) {
	start := time.Now()
	log.Info("Verifying genesis blockNumber: ", genBlockNumber)
	// Filter query
	genBlock := new(big.Int).SetUint64(genBlockNumber)
	query := ethereum.FilterQuery{
		FromBlock: genBlock,
		ToBlock:   genBlock,
		Addresses: etherMan.SCAddresses,
		Topics:    [][]common.Hash{{updateZkEVMVersionSignatureHash, createNewRollupSignatureHash}},
	}
	logs, err := etherMan.EthClient.FilterLogs(ctx, query)
	if err != nil {
		return false, err
	}
	if len(logs) == 0 {
		return false, fmt.Errorf("the specified genBlockNumber in config file does not contain any forkID event. Please use the proper blockNumber.")
	}
	var zkevmVersion oldpolygonzkevm.OldpolygonzkevmUpdateZkEVMVersion
	switch logs[0].Topics[0] {
	case updateZkEVMVersionSignatureHash:
		log.Debug("UpdateZkEVMVersion event detected during the Verification of the GenBlockNumber")
		zkevmV, err := etherMan.OldZkEVM.ParseUpdateZkEVMVersion(logs[0])
		if err != nil {
			return false, err
		}
		if zkevmV != nil {
			zkevmVersion = *zkevmV
		}
	case createNewRollupSignatureHash:
		log.Debug("CreateNewRollup event detected during the Verification of the GenBlockNumber")
		createNewRollupEvent, err := etherMan.RollupManager.ParseCreateNewRollup(logs[0])
		if err != nil {
			return false, err
		}
		// Query to get the forkID
		rollupType, err := etherMan.RollupManager.RollupTypeMap(&bind.CallOpts{Pending: false}, createNewRollupEvent.RollupTypeID)
		if err != nil {
			log.Error(err)
			return false, err
		}
		zkevmVersion.ForkID = rollupType.ForkID
		zkevmVersion.NumBatch = 0
	}
	if zkevmVersion.NumBatch != 0 {
		return false, fmt.Errorf("the specified genBlockNumber in config file does not contain the initial forkID event (BatchNum: %d). Please use the proper blockNumber.", zkevmVersion.NumBatch)
	}
	metrics.VerifyGenBlockTime(time.Since(start))
	return true, nil
}

// GetForks returns fork information
func (etherMan *Client) GetForks(ctx context.Context, genBlockNumber uint64, lastL1BlockSynced uint64) ([]state.ForkIDInterval, error) {
	log.Debug("Getting forkIDs from blockNumber: ", genBlockNumber)
	start := time.Now()
	var logs []types.Log
	log.Debug("Using ForkIDChunkSize: ", etherMan.cfg.ForkIDChunkSize)
	for i := genBlockNumber; i <= lastL1BlockSynced; i = i + etherMan.cfg.ForkIDChunkSize + 1 {
		final := i + etherMan.cfg.ForkIDChunkSize
		if final > lastL1BlockSynced {
			// Limit the query to the last l1BlockSynced
			final = lastL1BlockSynced
		}
		log.Debug("INTERVAL. Initial: ", i, ". Final: ", final)
		// Filter query
		query := ethereum.FilterQuery{
			FromBlock: new(big.Int).SetUint64(i),
			ToBlock:   new(big.Int).SetUint64(final),
			Addresses: etherMan.SCAddresses,
			Topics:    [][]common.Hash{{updateZkEVMVersionSignatureHash, updateRollupSignatureHash, createNewRollupSignatureHash}},
		}
		l, err := etherMan.EthClient.FilterLogs(ctx, query)
		if err != nil {
			return []state.ForkIDInterval{}, err
		}
		logs = append(logs, l...)
	}

	var forks []state.ForkIDInterval
	for i, l := range logs {
		var zkevmVersion oldpolygonzkevm.OldpolygonzkevmUpdateZkEVMVersion
		switch l.Topics[0] {
		case updateZkEVMVersionSignatureHash:
			log.Debug("updateZkEVMVersion Event received")
			zkevmV, err := etherMan.OldZkEVM.ParseUpdateZkEVMVersion(l)
			if err != nil {
				return []state.ForkIDInterval{}, err
			}
			if zkevmV != nil {
				zkevmVersion = *zkevmV
			}
		case updateRollupSignatureHash:
			log.Debug("updateRollup Event received")
			updateRollupEvent, err := etherMan.RollupManager.ParseUpdateRollup(l)
			if err != nil {
				return []state.ForkIDInterval{}, err
			}
			// Query to get the forkID
			rollupType, err := etherMan.RollupManager.RollupTypeMap(&bind.CallOpts{Pending: false}, updateRollupEvent.NewRollupTypeID)
			if err != nil {
				return []state.ForkIDInterval{}, err
			}
			zkevmVersion.ForkID = rollupType.ForkID
			zkevmVersion.NumBatch = updateRollupEvent.LastVerifiedBatchBeforeUpgrade

		case createNewRollupSignatureHash:
			log.Debug("createNewRollup Event received")
			createNewRollupEvent, err := etherMan.RollupManager.ParseCreateNewRollup(l)
			if err != nil {
				return []state.ForkIDInterval{}, err
			}
			// Query to get the forkID
			rollupType, err := etherMan.RollupManager.RollupTypeMap(&bind.CallOpts{Pending: false}, createNewRollupEvent.RollupTypeID)
			if err != nil {
				log.Error(err)
				return []state.ForkIDInterval{}, err
			}
			zkevmVersion.ForkID = rollupType.ForkID
			zkevmVersion.NumBatch = 0
		}
		var fork state.ForkIDInterval
		if i == 0 {
			fork = state.ForkIDInterval{
				FromBatchNumber: zkevmVersion.NumBatch + 1,
				ToBatchNumber:   math.MaxUint64,
				ForkId:          zkevmVersion.ForkID,
				Version:         zkevmVersion.Version,
				BlockNumber:     l.BlockNumber,
			}
		} else {
			forks[len(forks)-1].ToBatchNumber = zkevmVersion.NumBatch
			fork = state.ForkIDInterval{
				FromBatchNumber: zkevmVersion.NumBatch + 1,
				ToBatchNumber:   math.MaxUint64,
				ForkId:          zkevmVersion.ForkID,
				Version:         zkevmVersion.Version,
				BlockNumber:     l.BlockNumber,
			}
		}
		forks = append(forks, fork)
	}
	metrics.GetForksTime(time.Since(start))
	log.Debugf("ForkIDs found: %+v", forks)
	return forks, nil
}

// GetRollupInfoByBlockRange function retrieves the Rollup information that are included in all this ethereum blocks
// from block x to block y.
func (etherMan *Client) GetRollupInfoByBlockRange(ctx context.Context, fromBlock uint64, toBlock *uint64) ([]Block, map[common.Hash][]Order, error) {
	// Filter query
	query := ethereum.FilterQuery{
		FromBlock: new(big.Int).SetUint64(fromBlock),
		Addresses: etherMan.SCAddresses,
	}
	if toBlock != nil {
		query.ToBlock = new(big.Int).SetUint64(*toBlock)
	}
	blocks, blocksOrder, err := etherMan.readEvents(ctx, query)
	if err != nil {
		return nil, nil, err
	}
	return blocks, blocksOrder, nil
}

// Order contains the event order to let the synchronizer store the information following this order.
type Order struct {
	Name EventOrder
	Pos  int
}

func (etherMan *Client) readEvents(ctx context.Context, query ethereum.FilterQuery) ([]Block, map[common.Hash][]Order, error) {
	start := time.Now()
	logs, err := etherMan.EthClient.FilterLogs(ctx, query)
	metrics.GetEventsTime(time.Since(start))
	if err != nil {
		return nil, nil, err
	}
	var blocks []Block
	blocksOrder := make(map[common.Hash][]Order)
	startProcess := time.Now()
	for _, vLog := range logs {
		startProcessSingleEvent := time.Now()
		err := etherMan.processEvent(ctx, vLog, &blocks, &blocksOrder)
		metrics.ProcessSingleEventTime(time.Since(startProcessSingleEvent))
		metrics.EventCounter()
		if err != nil {
			log.Warnf("error processing event. Retrying... Error: %s. vLog: %+v", err.Error(), vLog)
			return nil, nil, err
		}
	}
	metrics.ProcessAllEventTime(time.Since(startProcess))
	metrics.ReadAndProcessAllEventsTime(time.Since(start))
	return blocks, blocksOrder, nil
}

func (etherMan *Client) processEvent(ctx context.Context, vLog types.Log, blocks *[]Block, blocksOrder *map[common.Hash][]Order) error {
	switch vLog.Topics[0] {
	case sequenceBatchesSignatureHash:
		return etherMan.sequencedBatchesEvent(ctx, vLog, blocks, blocksOrder)
	case sequenceBatchesPreEtrogSignatureHash:
		return etherMan.sequencedBatchesPreEtrogEvent(ctx, vLog, blocks, blocksOrder)
	case updateGlobalExitRootSignatureHash:
		return etherMan.updateGlobalExitRootEvent(ctx, vLog, blocks, blocksOrder)
	case updateL1InfoTreeSignatureHash:
		return etherMan.updateL1InfoTreeEvent(ctx, vLog, blocks, blocksOrder)
	case forceBatchSignatureHash:
		return etherMan.forcedBatchEvent(ctx, vLog, blocks, blocksOrder)
	case initialSequenceBatchesSignatureHash:
		log.Debug("initialSequenceBatches event detected. Ignoring...")
		return nil
	case verifyBatchesTrustedAggregatorSignatureHash:
		log.Debug("VerifyBatchesTrustedAggregator event detected. Ignoring...")
		return nil
	case rollupManagerVerifyBatchesSignatureHash:
		log.Debug("RollupManagerVerifyBatches event detected. Ignoring...")
		return nil
	case oldVerifyBatchesTrustedAggregatorSignatureHash:
		return etherMan.oldVerifyBatchesTrustedAggregatorEvent(ctx, vLog, blocks, blocksOrder)
	case verifyBatchesSignatureHash:
		return etherMan.verifyBatchesEvent(ctx, vLog, blocks, blocksOrder)
	case sequenceForceBatchesSignatureHash:
		return etherMan.forceSequencedBatchesEvent(ctx, vLog, blocks, blocksOrder)
	case setTrustedSequencerURLSignatureHash:
		log.Debug("SetTrustedSequencerURL event detected. Ignoring...")
		return nil
	case setTrustedSequencerSignatureHash:
		log.Debug("SetTrustedSequencer event detected. Ignoring...")
		return nil
	case initializedSignatureHash:
		log.Debug("Initialized event detected. Ignoring...")
		return nil
	case initializedProxySignatureHash:
		log.Debug("InitializedProxy event detected. Ignoring...")
		return nil
	case adminChangedSignatureHash:
		log.Debug("AdminChanged event detected. Ignoring...")
		return nil
	case beaconUpgradedSignatureHash:
		log.Debug("BeaconUpgraded event detected. Ignoring...")
		return nil
	case upgradedSignatureHash:
		log.Debug("Upgraded event detected. Ignoring...")
		return nil
	case transferOwnershipSignatureHash:
		log.Debug("TransferOwnership event detected. Ignoring...")
		return nil
	case emergencyStateActivatedSignatureHash:
		log.Debug("EmergencyStateActivated event detected. Ignoring...")
		return nil
	case emergencyStateDeactivatedSignatureHash:
		log.Debug("EmergencyStateDeactivated event detected. Ignoring...")
		return nil
	case updateZkEVMVersionSignatureHash:
		return etherMan.updateZkevmVersion(ctx, vLog, blocks, blocksOrder)
	case consolidatePendingStateSignatureHash:
		log.Debug("ConsolidatePendingState event detected. Ignoring...")
		return nil
	case oldConsolidatePendingStateSignatureHash:
		log.Debug("OldConsolidatePendingState event detected. Ignoring...")
		return nil
	case setTrustedAggregatorTimeoutSignatureHash:
		log.Debug("SetTrustedAggregatorTimeout event detected. Ignoring...")
		return nil
	case setTrustedAggregatorSignatureHash:
		log.Debug("SetTrustedAggregator event detected. Ignoring...")
		return nil
	case setPendingStateTimeoutSignatureHash:
		log.Debug("SetPendingStateTimeout event detected. Ignoring...")
		return nil
	case setMultiplierBatchFeeSignatureHash:
		log.Debug("SetMultiplierBatchFee event detected. Ignoring...")
		return nil
	case setVerifyBatchTimeTargetSignatureHash:
		log.Debug("SetVerifyBatchTimeTarget event detected. Ignoring...")
		return nil
	case setForceBatchTimeoutSignatureHash:
		log.Debug("SetForceBatchTimeout event detected. Ignoring...")
		return nil
	case activateForceBatchesSignatureHash:
		log.Debug("ActivateForceBatches event detected. Ignoring...")
		return nil
	case transferAdminRoleSignatureHash:
		log.Debug("TransferAdminRole event detected. Ignoring...")
		return nil
	case acceptAdminRoleSignatureHash:
		log.Debug("AcceptAdminRole event detected. Ignoring...")
		return nil
	case proveNonDeterministicPendingStateSignatureHash:
		log.Debug("ProveNonDeterministicPendingState event detected. Ignoring...")
		return nil
	case overridePendingStateSignatureHash:
		log.Debug("OverridePendingState event detected. Ignoring...")
		return nil
	case oldOverridePendingStateSignatureHash:
		log.Debug("OldOverridePendingState event detected. Ignoring...")
		return nil
	case roleAdminChangedSignatureHash:
		log.Debug("RoleAdminChanged event detected. Ignoring...")
		return nil
	case roleGrantedSignatureHash:
		log.Debug("RoleGranted event detected. Ignoring...")
		return nil
	case roleRevokedSignatureHash:
		log.Debug("RoleRevoked event detected. Ignoring...")
		return nil
	case onSequenceBatchesSignatureHash:
		log.Debug("OnSequenceBatches event detected. Ignoring...")
		return nil
	case updateRollupSignatureHash:
		return etherMan.updateRollup(ctx, vLog, blocks, blocksOrder)
	case addExistingRollupSignatureHash:
		log.Debug("AddExistingRollup event detected but not implemented. Ignoring...")
		return nil
	case createNewRollupSignatureHash:
		return etherMan.createNewRollup(ctx, vLog, blocks, blocksOrder)
	case obsoleteRollupTypeSignatureHash:
		log.Debug("ObsoleteRollupType event detected. Ignoring...")
		return nil
	case addNewRollupTypeSignatureHash:
		log.Debug("AddNewRollupType event detected. Ignoring...")
		return nil
	case setBatchFeeSignatureHash:
		log.Debug("SetBatchFee event detected. Ignoring...")
		return nil
	}
	log.Warnf("Event not registered: %+v", vLog)
	return nil
}

func (etherMan *Client) updateZkevmVersion(ctx context.Context, vLog types.Log, blocks *[]Block, blocksOrder *map[common.Hash][]Order) error {
	log.Debug("UpdateZkEVMVersion event detected")
	zkevmVersion, err := etherMan.OldZkEVM.ParseUpdateZkEVMVersion(vLog)
	if err != nil {
		log.Error("error parsing UpdateZkEVMVersion event. Error: ", err)
		return err
	}
	return etherMan.updateForkId(ctx, vLog, blocks, blocksOrder, zkevmVersion.NumBatch, zkevmVersion.ForkID, zkevmVersion.Version)
}

func (etherMan *Client) updateRollup(ctx context.Context, vLog types.Log, blocks *[]Block, blocksOrder *map[common.Hash][]Order) error {
	log.Debug("UpdateRollup event detected")
	updateRollup, err := etherMan.RollupManager.ParseUpdateRollup(vLog)
	if err != nil {
		log.Error("error parsing UpdateRollup event. Error: ", err)
		return err
	}
	rollupType, err := etherMan.RollupManager.RollupTypeMap(&bind.CallOpts{Pending: false}, updateRollup.NewRollupTypeID)
	if err != nil {
		return err
	}
	return etherMan.updateForkId(ctx, vLog, blocks, blocksOrder, updateRollup.LastVerifiedBatchBeforeUpgrade, rollupType.ForkID, "")
}

func (etherMan *Client) createNewRollup(ctx context.Context, vLog types.Log, blocks *[]Block, blocksOrder *map[common.Hash][]Order) error {
	log.Debug("createNewRollup event detected")
	createRollup, err := etherMan.RollupManager.ParseCreateNewRollup(vLog)
	if err != nil {
		log.Error("error parsing createNewRollup event. Error: ", err)
		return err
	}
	rollupType, err := etherMan.RollupManager.RollupTypeMap(&bind.CallOpts{Pending: false}, createRollup.RollupTypeID)
	if err != nil {
		return err
	}
	return etherMan.updateForkId(ctx, vLog, blocks, blocksOrder, 0, rollupType.ForkID, "")
}

func (etherMan *Client) updateForkId(ctx context.Context, vLog types.Log, blocks *[]Block, blocksOrder *map[common.Hash][]Order, batchNum, forkID uint64, version string) error {
	fork := ForkID{
		BatchNumber: batchNum,
		ForkID:      forkID,
		Version:     version,
	}
	if len(*blocks) == 0 || ((*blocks)[len(*blocks)-1].BlockHash != vLog.BlockHash || (*blocks)[len(*blocks)-1].BlockNumber != vLog.BlockNumber) {
		fullBlock, err := etherMan.EthClient.BlockByHash(ctx, vLog.BlockHash)
		if err != nil {
			return fmt.Errorf("error getting hashParent. BlockNumber: %d. Error: %w", vLog.BlockNumber, err)
		}
		t := time.Unix(int64(fullBlock.Time()), 0)
		block := prepareBlock(vLog, t, fullBlock)
		block.ForkIDs = append(block.ForkIDs, fork)
		*blocks = append(*blocks, block)
	} else if (*blocks)[len(*blocks)-1].BlockHash == vLog.BlockHash && (*blocks)[len(*blocks)-1].BlockNumber == vLog.BlockNumber {
		(*blocks)[len(*blocks)-1].ForkIDs = append((*blocks)[len(*blocks)-1].ForkIDs, fork)
	} else {
		log.Error("Error processing updateZkevmVersion event. BlockHash:", vLog.BlockHash, ". BlockNumber: ", vLog.BlockNumber)
		return fmt.Errorf("error processing updateZkevmVersion event")
	}
	or := Order{
		Name: ForkIDsOrder,
		Pos:  len((*blocks)[len(*blocks)-1].ForkIDs) - 1,
	}
	(*blocksOrder)[(*blocks)[len(*blocks)-1].BlockHash] = append((*blocksOrder)[(*blocks)[len(*blocks)-1].BlockHash], or)
	return nil
}

func (etherMan *Client) updateL1InfoTreeEvent(ctx context.Context, vLog types.Log, blocks *[]Block, blocksOrder *map[common.Hash][]Order) error {
	log.Debug("UpdateL1InfoTree event detected")
	globalExitRootL1InfoTree, err := etherMan.GlobalExitRootManager.ParseUpdateL1InfoTree(vLog)
	if err != nil {
		return err
	}

	var gExitRoot GlobalExitRoot
	gExitRoot.MainnetExitRoot = globalExitRootL1InfoTree.MainnetExitRoot
	gExitRoot.RollupExitRoot = globalExitRootL1InfoTree.RollupExitRoot
	gExitRoot.BlockNumber = vLog.BlockNumber
	gExitRoot.GlobalExitRoot = hash(globalExitRootL1InfoTree.MainnetExitRoot, globalExitRootL1InfoTree.RollupExitRoot)
	var block *Block
	if !isheadBlockInArray(blocks, vLog.BlockHash, vLog.BlockNumber) {
		// Need to add the block, doesnt mind if inside the blocks because I have to respect the order so insert at end
		block, err = etherMan.retrieveFullBlockForEvent(ctx, vLog)
		if err != nil {
			return err
		}
		*blocks = append(*blocks, *block)
	}
	// Get the block in the HEAD of the array that contain the current block
	block = &(*blocks)[len(*blocks)-1]
	gExitRoot.PreviousBlockHash = block.ParentHash
	gExitRoot.Timestamp = block.ReceivedAt
	// Add the event to the block
	block.L1InfoTree = append(block.L1InfoTree, gExitRoot)
	order := Order{
		Name: L1InfoTreeOrder,
		Pos:  len(block.L1InfoTree) - 1,
	}
	(*blocksOrder)[block.BlockHash] = append((*blocksOrder)[block.BlockHash], order)
	return nil
}

func (etherMan *Client) retrieveFullBlockForEvent(ctx context.Context, vLog types.Log) (*Block, error) {
	fullBlock, err := etherMan.EthClient.BlockByHash(ctx, vLog.BlockHash)
	if err != nil {
		return nil, fmt.Errorf("error getting hashParent. BlockNumber: %d. Error: %w", vLog.BlockNumber, err)
	}
	t := time.Unix(int64(fullBlock.Time()), 0)
	block := prepareBlock(vLog, t, fullBlock)
	return &block, nil
}

// Check if head block in blocks array is the same as blockHash / blockNumber
func isheadBlockInArray(blocks *[]Block, blockHash common.Hash, blockNumber uint64) bool {
	// Check last item on array blocks if match Hash and Number
	headBlockIsNotExpected := len(*blocks) == 0 || ((*blocks)[len(*blocks)-1].BlockHash != blockHash || (*blocks)[len(*blocks)-1].BlockNumber != blockNumber)
	return !headBlockIsNotExpected
}

func (etherMan *Client) updateGlobalExitRootEvent(ctx context.Context, vLog types.Log, blocks *[]Block, blocksOrder *map[common.Hash][]Order) error {
	log.Debug("UpdateGlobalExitRoot event detected")
	oldglobalExitRoot, err := etherMan.OldGlobalExitRootManager.ParseUpdateGlobalExitRoot(vLog)
	if err != nil {
		return err
	}
	return etherMan.processUpdateGlobalExitRootEvent(ctx, oldglobalExitRoot.MainnetExitRoot, oldglobalExitRoot.RollupExitRoot, vLog, blocks, blocksOrder)
}

func (etherMan *Client) processUpdateGlobalExitRootEvent(ctx context.Context, mainnetExitRoot, rollupExitRoot common.Hash, vLog types.Log, blocks *[]Block, blocksOrder *map[common.Hash][]Order) error {
	var gExitRoot GlobalExitRoot
	gExitRoot.MainnetExitRoot = mainnetExitRoot
	gExitRoot.RollupExitRoot = rollupExitRoot
	gExitRoot.BlockNumber = vLog.BlockNumber
	gExitRoot.GlobalExitRoot = hash(mainnetExitRoot, rollupExitRoot)

	fullBlock, err := etherMan.EthClient.BlockByHash(ctx, vLog.BlockHash)
	if err != nil {
		return fmt.Errorf("error getting hashParent. BlockNumber: %d. Error: %w", vLog.BlockNumber, err)
	}
	t := time.Unix(int64(fullBlock.Time()), 0)
	gExitRoot.Timestamp = t

	if len(*blocks) == 0 || ((*blocks)[len(*blocks)-1].BlockHash != vLog.BlockHash || (*blocks)[len(*blocks)-1].BlockNumber != vLog.BlockNumber) {
		block := prepareBlock(vLog, t, fullBlock)
		block.GlobalExitRoots = append(block.GlobalExitRoots, gExitRoot)
		*blocks = append(*blocks, block)
	} else if (*blocks)[len(*blocks)-1].BlockHash == vLog.BlockHash && (*blocks)[len(*blocks)-1].BlockNumber == vLog.BlockNumber {
		(*blocks)[len(*blocks)-1].GlobalExitRoots = append((*blocks)[len(*blocks)-1].GlobalExitRoots, gExitRoot)
	} else {
		log.Error("Error processing UpdateGlobalExitRoot event. BlockHash:", vLog.BlockHash, ". BlockNumber: ", vLog.BlockNumber)
		return fmt.Errorf("error processing UpdateGlobalExitRoot event")
	}
	or := Order{
		Name: GlobalExitRootsOrder,
		Pos:  len((*blocks)[len(*blocks)-1].GlobalExitRoots) - 1,
	}
	(*blocksOrder)[(*blocks)[len(*blocks)-1].BlockHash] = append((*blocksOrder)[(*blocks)[len(*blocks)-1].BlockHash], or)
	return nil
}

// WaitTxToBeMined waits for an L1 tx to be mined. It will return error if the tx is reverted or timeout is exceeded
func (etherMan *Client) WaitTxToBeMined(ctx context.Context, tx *types.Transaction, timeout time.Duration) (bool, error) {
	err := operations.WaitTxToBeMined(ctx, etherMan.EthClient, tx, timeout)
	if errors.Is(err, context.DeadlineExceeded) {
		return false, nil
	}
	if err != nil {
		return false, err
	}
	return true, nil
}

// EstimateGasSequenceBatches estimates gas for sending batches
func (etherMan *Client) EstimateGasSequenceBatches(sender common.Address, sequences []ethmanTypes.Sequence, l2Coinbase common.Address) (*types.Transaction, error) {
	opts, err := etherMan.getAuthByAddress(sender)
	if err == ErrNotFound {
		return nil, ErrPrivateKeyNotFound
	}
	opts.NoSend = true

	tx, err := etherMan.sequenceBatches(opts, sequences, l2Coinbase)
	if err != nil {
		return nil, err
	}

	return tx, nil
}

// BuildSequenceBatchesTxData builds a []bytes to be sent to the PoE SC method SequenceBatches.
func (etherMan *Client) BuildSequenceBatchesTxData(sender common.Address, sequences []ethmanTypes.Sequence, l2Coinbase common.Address) (to *common.Address, data []byte, err error) {
	opts, err := etherMan.getAuthByAddress(sender)
	if err == ErrNotFound {
		return nil, nil, fmt.Errorf("failed to build sequence batches, err: %w", ErrPrivateKeyNotFound)
	}
	opts.NoSend = true
	// force nonce, gas limit and gas price to avoid querying it from the chain
	opts.Nonce = big.NewInt(1)
	opts.GasLimit = uint64(1)
	opts.GasPrice = big.NewInt(1)

	tx, err := etherMan.sequenceBatches(opts, sequences, l2Coinbase)
	if err != nil {
		return nil, nil, err
	}

	return tx.To(), tx.Data(), nil
}

func (etherMan *Client) sequenceBatches(opts bind.TransactOpts, sequences []ethmanTypes.Sequence, l2Coinbase common.Address) (*types.Transaction, error) {
	var batches []polygonzkevm.PolygonRollupBaseEtrogBatchData
	for _, seq := range sequences {
		batch := polygonzkevm.PolygonRollupBaseEtrogBatchData{
<<<<<<< HEAD
			Transactions: seq.BatchL2Data,
=======
			Transactions:         seq.BatchL2Data,
			ForcedGlobalExitRoot: seq.GlobalExitRoot,
			ForcedTimestamp:      uint64(seq.ForcedBatchTimestamp),
			ForcedBlockHashL1:    seq.PrevBlockHash,
>>>>>>> e145e31a
		}

		batches = append(batches, batch)
	}

	tx, err := etherMan.ZkEVM.SequenceBatches(&opts, batches, l2Coinbase)
	if err != nil {
		log.Debugf("Batches to send: %+v", batches)
		log.Debug("l2CoinBase: ", l2Coinbase)
		log.Debug("Sequencer address: ", opts.From)
		a, err2 := polygonzkevm.PolygonzkevmMetaData.GetAbi()
		if err2 != nil {
			log.Error("error getting abi. Error: ", err2)
		}
		input, err3 := a.Pack("sequenceBatches", batches, l2Coinbase)
		if err3 != nil {
			log.Error("error packing call. Error: ", err3)
		}
		ctx := context.Background()
		var b string
		block, err4 := etherMan.EthClient.BlockByNumber(ctx, nil)
		if err4 != nil {
			log.Error("error getting blockNumber. Error: ", err4)
			b = "latest"
		} else {
			b = fmt.Sprintf("%x", block.Number())
		}
		log.Warnf(`Use the next command to debug it manually.
		curl --location --request POST 'http://localhost:8545' \
		--header 'Content-Type: application/json' \
		--data-raw '{
			"jsonrpc": "2.0",
			"method": "eth_call",
			"params": [{"from": "%s","to":"%s","data":"0x%s"},"0x%s"],
			"id": 1
		}'`, opts.From, &etherMan.SCAddresses[0], common.Bytes2Hex(input), b)
		if parsedErr, ok := tryParseError(err); ok {
			err = parsedErr
		}
	}

	return tx, err
}

// BuildTrustedVerifyBatchesTxData builds a []bytes to be sent to the PoE SC method TrustedVerifyBatches.
func (etherMan *Client) BuildTrustedVerifyBatchesTxData(lastVerifiedBatch, newVerifiedBatch uint64, inputs *ethmanTypes.FinalProofInputs, beneficiary common.Address) (to *common.Address, data []byte, err error) {
	opts, err := etherMan.generateRandomAuth()
	if err != nil {
		return nil, nil, fmt.Errorf("failed to build trusted verify batches, err: %w", err)
	}
	opts.NoSend = true
	// force nonce, gas limit and gas price to avoid querying it from the chain
	opts.Nonce = big.NewInt(1)
	opts.GasLimit = uint64(1)
	opts.GasPrice = big.NewInt(1)

	var newLocalExitRoot [32]byte
	copy(newLocalExitRoot[:], inputs.NewLocalExitRoot)

	var newStateRoot [32]byte
	copy(newStateRoot[:], inputs.NewStateRoot)

	proof, err := convertProof(inputs.FinalProof.Proof)
	if err != nil {
		log.Errorf("error converting proof. Error: %v, Proof: %s", err, inputs.FinalProof.Proof)
		return nil, nil, err
	}

	const pendStateNum = 0 // TODO hardcoded for now until we implement the pending state feature

	tx, err := etherMan.RollupManager.VerifyBatchesTrustedAggregator(
		&opts,
		etherMan.RollupID,
		pendStateNum,
		lastVerifiedBatch,
		newVerifiedBatch,
		newLocalExitRoot,
		newStateRoot,
		beneficiary,
		proof,
	)
	if err != nil {
		if parsedErr, ok := tryParseError(err); ok {
			err = parsedErr
		}
		return nil, nil, err
	}

	return tx.To(), tx.Data(), nil
}

func convertProof(p string) ([24][32]byte, error) {
	if len(p) != 24*32*2+2 {
		return [24][32]byte{}, fmt.Errorf("invalid proof length. Length: %d", len(p))
	}
	p = strings.TrimPrefix(p, "0x")
	proof := [24][32]byte{}
	for i := 0; i < 24; i++ {
		data := p[i*64 : (i+1)*64]
		p, err := encoding.DecodeBytes(&data)
		if err != nil {
			return [24][32]byte{}, fmt.Errorf("failed to decode proof, err: %w", err)
		}
		var aux [32]byte
		copy(aux[:], p)
		proof[i] = aux
	}
	return proof, nil
}

// GetSendSequenceFee get super/trusted sequencer fee
func (etherMan *Client) GetSendSequenceFee(numBatches uint64) (*big.Int, error) {
	f, err := etherMan.RollupManager.GetBatchFee(&bind.CallOpts{Pending: false})
	if err != nil {
		return nil, err
	}
	fee := new(big.Int).Mul(f, new(big.Int).SetUint64(numBatches))
	return fee, nil
}

// TrustedSequencer gets trusted sequencer address
func (etherMan *Client) TrustedSequencer() (common.Address, error) {
	return etherMan.ZkEVM.TrustedSequencer(&bind.CallOpts{Pending: false})
}

func (etherMan *Client) forcedBatchEvent(ctx context.Context, vLog types.Log, blocks *[]Block, blocksOrder *map[common.Hash][]Order) error {
	log.Debug("ForceBatch event detected")
	fb, err := etherMan.ZkEVM.ParseForceBatch(vLog)
	if err != nil {
		return err
	}
	var forcedBatch ForcedBatch
	forcedBatch.BlockNumber = vLog.BlockNumber
	forcedBatch.ForcedBatchNumber = fb.ForceBatchNum
	forcedBatch.GlobalExitRoot = fb.LastGlobalExitRoot

	// Read the tx for this batch.
	tx, err := etherMan.EthClient.TransactionInBlock(ctx, vLog.BlockHash, vLog.TxIndex)
	if err != nil {
		return err
	}
	if tx.Hash() != vLog.TxHash {
		return fmt.Errorf("error: tx hash mismatch. want: %s have: %s", vLog.TxHash, tx.Hash().String())
	}

	msg, err := core.TransactionToMessage(tx, types.NewLondonSigner(tx.ChainId()), big.NewInt(0))
	if err != nil {
		return err
	}
	if fb.Sequencer == msg.From {
		txData := tx.Data()
		// Extract coded txs.
		// Load contract ABI
		abi, err := abi.JSON(strings.NewReader(polygonzkevm.PolygonzkevmABI))
		if err != nil {
			return err
		}

		// Recover Method from signature and ABI
		method, err := abi.MethodById(txData[:4])
		if err != nil {
			return err
		}

		// Unpack method inputs
		data, err := method.Inputs.Unpack(txData[4:])
		if err != nil {
			return err
		}
		bytedata := data[0].([]byte)
		forcedBatch.RawTxsData = bytedata
	} else {
		forcedBatch.RawTxsData = fb.Transactions
	}
	forcedBatch.Sequencer = fb.Sequencer
	fullBlock, err := etherMan.EthClient.BlockByHash(ctx, vLog.BlockHash)
	if err != nil {
		return fmt.Errorf("error getting hashParent. BlockNumber: %d. Error: %w", vLog.BlockNumber, err)
	}
	t := time.Unix(int64(fullBlock.Time()), 0)
	forcedBatch.ForcedAt = t
	if len(*blocks) == 0 || ((*blocks)[len(*blocks)-1].BlockHash != vLog.BlockHash || (*blocks)[len(*blocks)-1].BlockNumber != vLog.BlockNumber) {
		block := prepareBlock(vLog, t, fullBlock)
		block.ForcedBatches = append(block.ForcedBatches, forcedBatch)
		*blocks = append(*blocks, block)
	} else if (*blocks)[len(*blocks)-1].BlockHash == vLog.BlockHash && (*blocks)[len(*blocks)-1].BlockNumber == vLog.BlockNumber {
		(*blocks)[len(*blocks)-1].ForcedBatches = append((*blocks)[len(*blocks)-1].ForcedBatches, forcedBatch)
	} else {
		log.Error("Error processing ForceBatch event. BlockHash:", vLog.BlockHash, ". BlockNumber: ", vLog.BlockNumber)
		return fmt.Errorf("error processing ForceBatch event")
	}
	or := Order{
		Name: ForcedBatchesOrder,
		Pos:  len((*blocks)[len(*blocks)-1].ForcedBatches) - 1,
	}
	(*blocksOrder)[(*blocks)[len(*blocks)-1].BlockHash] = append((*blocksOrder)[(*blocks)[len(*blocks)-1].BlockHash], or)
	return nil
}

func (etherMan *Client) sequencedBatchesEvent(ctx context.Context, vLog types.Log, blocks *[]Block, blocksOrder *map[common.Hash][]Order) error {
	log.Debug("SequenceBatches event detected")
	sb, err := etherMan.ZkEVM.ParseSequenceBatches(vLog)
	if err != nil {
		return err
	}

	// Read the tx for this event.
	tx, err := etherMan.EthClient.TransactionInBlock(ctx, vLog.BlockHash, vLog.TxIndex)
	if err != nil {
		return err
	}
	if tx.Hash() != vLog.TxHash {
		return fmt.Errorf("error: tx hash mismatch. want: %s have: %s", vLog.TxHash, tx.Hash().String())
	}
	msg, err := core.TransactionToMessage(tx, types.NewLondonSigner(tx.ChainId()), big.NewInt(0))
	if err != nil {
		return err
	}

	var sequences []SequencedBatch
	if sb.NumBatch != 1 {
		sequences, err = decodeSequences(tx.Data(), sb.NumBatch, msg.From, vLog.TxHash, msg.Nonce)
		if err != nil {
			return fmt.Errorf("error decoding the sequences: %v", err)
		}
	} else {
		log.Info("initial transaction sequence...")
		sequences = append(sequences, SequencedBatch{
			BatchNumber:   1,
			SequencerAddr: msg.From,
			TxHash:        vLog.TxHash,
			Nonce:         msg.Nonce,
		})
	}

	if len(*blocks) == 0 || ((*blocks)[len(*blocks)-1].BlockHash != vLog.BlockHash || (*blocks)[len(*blocks)-1].BlockNumber != vLog.BlockNumber) {
		fullBlock, err := etherMan.EthClient.BlockByHash(ctx, vLog.BlockHash)
		if err != nil {
			return fmt.Errorf("error getting hashParent. BlockNumber: %d. Error: %w", vLog.BlockNumber, err)
		}
		block := prepareBlock(vLog, time.Unix(int64(fullBlock.Time()), 0), fullBlock)
		block.SequencedBatches = append(block.SequencedBatches, sequences)
		*blocks = append(*blocks, block)
	} else if (*blocks)[len(*blocks)-1].BlockHash == vLog.BlockHash && (*blocks)[len(*blocks)-1].BlockNumber == vLog.BlockNumber {
		(*blocks)[len(*blocks)-1].SequencedBatches = append((*blocks)[len(*blocks)-1].SequencedBatches, sequences)
	} else {
		log.Error("Error processing SequencedBatches event. BlockHash:", vLog.BlockHash, ". BlockNumber: ", vLog.BlockNumber)
		return fmt.Errorf("error processing SequencedBatches event")
	}
	or := Order{
		Name: SequenceBatchesOrder,
		Pos:  len((*blocks)[len(*blocks)-1].SequencedBatches) - 1,
	}
	(*blocksOrder)[(*blocks)[len(*blocks)-1].BlockHash] = append((*blocksOrder)[(*blocks)[len(*blocks)-1].BlockHash], or)
	return nil
}

func (etherMan *Client) sequencedBatchesPreEtrogEvent(ctx context.Context, vLog types.Log, blocks *[]Block, blocksOrder *map[common.Hash][]Order) error {
	log.Debug("Pre etrog SequenceBatches event detected")
	sb, err := etherMan.OldZkEVM.ParseSequenceBatches(vLog)
	if err != nil {
		return err
	}

	// Read the tx for this event.
	tx, err := etherMan.EthClient.TransactionInBlock(ctx, vLog.BlockHash, vLog.TxIndex)
	if err != nil {
		return err
	}
	if tx.Hash() != vLog.TxHash {
		return fmt.Errorf("error: tx hash mismatch. want: %s have: %s", vLog.TxHash, tx.Hash().String())
	}
	msg, err := core.TransactionToMessage(tx, types.NewLondonSigner(tx.ChainId()), big.NewInt(0))
	if err != nil {
		return err
	}

	sequences, err := decodeSequencesPreEtrog(tx.Data(), sb.NumBatch, msg.From, vLog.TxHash, msg.Nonce)
	if err != nil {
		return fmt.Errorf("error decoding the sequences: %v", err)
	}

	if len(*blocks) == 0 || ((*blocks)[len(*blocks)-1].BlockHash != vLog.BlockHash || (*blocks)[len(*blocks)-1].BlockNumber != vLog.BlockNumber) {
		fullBlock, err := etherMan.EthClient.BlockByHash(ctx, vLog.BlockHash)
		if err != nil {
			return fmt.Errorf("error getting hashParent. BlockNumber: %d. Error: %w", vLog.BlockNumber, err)
		}
		block := prepareBlock(vLog, time.Unix(int64(fullBlock.Time()), 0), fullBlock)
		block.SequencedBatches = append(block.SequencedBatches, sequences)
		*blocks = append(*blocks, block)
	} else if (*blocks)[len(*blocks)-1].BlockHash == vLog.BlockHash && (*blocks)[len(*blocks)-1].BlockNumber == vLog.BlockNumber {
		(*blocks)[len(*blocks)-1].SequencedBatches = append((*blocks)[len(*blocks)-1].SequencedBatches, sequences)
	} else {
		log.Error("Error processing SequencedBatches event. BlockHash:", vLog.BlockHash, ". BlockNumber: ", vLog.BlockNumber)
		return fmt.Errorf("error processing SequencedBatches event")
	}
	or := Order{
		Name: SequenceBatchesOrder,
		Pos:  len((*blocks)[len(*blocks)-1].SequencedBatches) - 1,
	}
	(*blocksOrder)[(*blocks)[len(*blocks)-1].BlockHash] = append((*blocksOrder)[(*blocks)[len(*blocks)-1].BlockHash], or)
	return nil
}

func decodeSequences(txData []byte, lastBatchNumber uint64, sequencer common.Address, txHash common.Hash, nonce uint64) ([]SequencedBatch, error) {
	// Extract coded txs.
	// Load contract ABI
	smcAbi, err := abi.JSON(strings.NewReader(polygonzkevm.PolygonzkevmABI))
	if err != nil {
		return nil, err
	}

	// Recover Method from signature and ABI
	method, err := smcAbi.MethodById(txData[:4])
	if err != nil {
		return nil, err
	}

	// Unpack method inputs
	data, err := method.Inputs.Unpack(txData[4:])
	if err != nil {
		return nil, err
	}
	var sequences []polygonzkevm.PolygonRollupBaseEtrogBatchData
	bytedata, err := json.Marshal(data[0])
	if err != nil {
		return nil, err
	}
	err = json.Unmarshal(bytedata, &sequences)
	if err != nil {
		return nil, err
	}
	coinbase := (data[1]).(common.Address)
	sequencedBatches := make([]SequencedBatch, len(sequences))
	for i, seq := range sequences {
		bn := lastBatchNumber - uint64(len(sequences)-(i+1))
		sequencedBatches[i] = SequencedBatch{
			BatchNumber:                     bn,
			SequencerAddr:                   sequencer,
			TxHash:                          txHash,
			Nonce:                           nonce,
			Coinbase:                        coinbase,
			PolygonRollupBaseEtrogBatchData: seq,
		}
	}

	return sequencedBatches, nil
}

func decodeSequencesPreEtrog(txData []byte, lastBatchNumber uint64, sequencer common.Address, txHash common.Hash, nonce uint64) ([]SequencedBatch, error) {
	// Extract coded txs.
	// Load contract ABI
	smcAbi, err := abi.JSON(strings.NewReader(oldpolygonzkevm.OldpolygonzkevmABI))
	if err != nil {
		return nil, err
	}

	// Recover Method from signature and ABI
	method, err := smcAbi.MethodById(txData[:4])
	if err != nil {
		return nil, err
	}

	// Unpack method inputs
	data, err := method.Inputs.Unpack(txData[4:])
	if err != nil {
		return nil, err
	}
	var sequences []oldpolygonzkevm.PolygonZkEVMBatchData
	bytedata, err := json.Marshal(data[0])
	if err != nil {
		return nil, err
	}
	err = json.Unmarshal(bytedata, &sequences)
	if err != nil {
		return nil, err
	}
	coinbase := (data[1]).(common.Address)
	sequencedBatches := make([]SequencedBatch, len(sequences))
	for i, seq := range sequences {
		bn := lastBatchNumber - uint64(len(sequences)-(i+1))
		sequencedBatches[i] = SequencedBatch{
			BatchNumber:           bn,
			SequencerAddr:         sequencer,
			TxHash:                txHash,
			Nonce:                 nonce,
			Coinbase:              coinbase,
			PolygonZkEVMBatchData: seq,
		}
	}

	return sequencedBatches, nil
}

func (etherMan *Client) oldVerifyBatchesTrustedAggregatorEvent(ctx context.Context, vLog types.Log, blocks *[]Block, blocksOrder *map[common.Hash][]Order) error {
	log.Debug("TrustedVerifyBatches event detected")
	var vb *oldpolygonzkevm.OldpolygonzkevmVerifyBatchesTrustedAggregator
	vb, err := etherMan.OldZkEVM.ParseVerifyBatchesTrustedAggregator(vLog)
	if err != nil {
		log.Error("error parsing TrustedVerifyBatches event. Error: ", err)
		return err
	}
	return etherMan.verifyBatches(ctx, vLog, blocks, blocksOrder, vb.NumBatch, vb.StateRoot, vb.Aggregator, TrustedVerifyBatchOrder)
}

func (etherMan *Client) verifyBatchesEvent(ctx context.Context, vLog types.Log, blocks *[]Block, blocksOrder *map[common.Hash][]Order) error {
	log.Debug("VerifyBatches event detected")
	vb, err := etherMan.ZkEVM.ParseVerifyBatches(vLog)
	if err != nil {
		log.Error("error parsing VerifyBatches event. Error: ", err)
		return err
	}
	return etherMan.verifyBatches(ctx, vLog, blocks, blocksOrder, vb.NumBatch, vb.StateRoot, vb.Aggregator, VerifyBatchOrder)
}
func (etherMan *Client) verifyBatches(
	ctx context.Context,
	vLog types.Log,
	blocks *[]Block,
	blocksOrder *map[common.Hash][]Order,
	numBatch uint64,
	stateRoot common.Hash,
	aggregator common.Address,
	orderName EventOrder) error {
	var verifyBatch VerifiedBatch
	verifyBatch.BlockNumber = vLog.BlockNumber
	verifyBatch.BatchNumber = numBatch
	verifyBatch.TxHash = vLog.TxHash
	verifyBatch.StateRoot = stateRoot
	verifyBatch.Aggregator = aggregator

	if len(*blocks) == 0 || ((*blocks)[len(*blocks)-1].BlockHash != vLog.BlockHash || (*blocks)[len(*blocks)-1].BlockNumber != vLog.BlockNumber) {
		fullBlock, err := etherMan.EthClient.BlockByHash(ctx, vLog.BlockHash)
		if err != nil {
			return fmt.Errorf("error getting hashParent. BlockNumber: %d. Error: %w", vLog.BlockNumber, err)
		}
		block := prepareBlock(vLog, time.Unix(int64(fullBlock.Time()), 0), fullBlock)
		block.VerifiedBatches = append(block.VerifiedBatches, verifyBatch)
		*blocks = append(*blocks, block)
	} else if (*blocks)[len(*blocks)-1].BlockHash == vLog.BlockHash && (*blocks)[len(*blocks)-1].BlockNumber == vLog.BlockNumber {
		(*blocks)[len(*blocks)-1].VerifiedBatches = append((*blocks)[len(*blocks)-1].VerifiedBatches, verifyBatch)
	} else {
		log.Error("Error processing verifyBatch event. BlockHash:", vLog.BlockHash, ". BlockNumber: ", vLog.BlockNumber)
		return fmt.Errorf("error processing verifyBatch event")
	}
	or := Order{
		Name: orderName,
		Pos:  len((*blocks)[len(*blocks)-1].VerifiedBatches) - 1,
	}
	(*blocksOrder)[(*blocks)[len(*blocks)-1].BlockHash] = append((*blocksOrder)[(*blocks)[len(*blocks)-1].BlockHash], or)
	return nil
}

func (etherMan *Client) forceSequencedBatchesEvent(ctx context.Context, vLog types.Log, blocks *[]Block, blocksOrder *map[common.Hash][]Order) error {
	log.Debug("SequenceForceBatches event detect")
	fsb, err := etherMan.ZkEVM.ParseSequenceForceBatches(vLog)
	if err != nil {
		return err
	}
	// TODO completar los datos de forcedBlockHas, forcedGer y forcedTimestamp

	// Read the tx for this batch.
	tx, err := etherMan.EthClient.TransactionInBlock(ctx, vLog.BlockHash, vLog.TxIndex)
	if err != nil {
		return err
	}
	if tx.Hash() != vLog.TxHash {
		return fmt.Errorf("error: tx hash mismatch. want: %s have: %s", vLog.TxHash, tx.Hash().String())
	}
	msg, err := core.TransactionToMessage(tx, types.NewLondonSigner(tx.ChainId()), big.NewInt(0))
	if err != nil {
		return err
	}
	fullBlock, err := etherMan.EthClient.BlockByHash(ctx, vLog.BlockHash)
	if err != nil {
		return fmt.Errorf("error getting hashParent. BlockNumber: %d. Error: %w", vLog.BlockNumber, err)
	}
	sequencedForceBatch, err := decodeSequencedForceBatches(tx.Data(), fsb.NumBatch, msg.From, vLog.TxHash, fullBlock, msg.Nonce)
	if err != nil {
		return err
	}

	if len(*blocks) == 0 || ((*blocks)[len(*blocks)-1].BlockHash != vLog.BlockHash || (*blocks)[len(*blocks)-1].BlockNumber != vLog.BlockNumber) {
		block := prepareBlock(vLog, time.Unix(int64(fullBlock.Time()), 0), fullBlock)
		block.SequencedForceBatches = append(block.SequencedForceBatches, sequencedForceBatch)
		*blocks = append(*blocks, block)
	} else if (*blocks)[len(*blocks)-1].BlockHash == vLog.BlockHash && (*blocks)[len(*blocks)-1].BlockNumber == vLog.BlockNumber {
		(*blocks)[len(*blocks)-1].SequencedForceBatches = append((*blocks)[len(*blocks)-1].SequencedForceBatches, sequencedForceBatch)
	} else {
		log.Error("Error processing ForceSequencedBatches event. BlockHash:", vLog.BlockHash, ". BlockNumber: ", vLog.BlockNumber)
		return fmt.Errorf("error processing ForceSequencedBatches event")
	}
	or := Order{
		Name: SequenceForceBatchesOrder,
		Pos:  len((*blocks)[len(*blocks)-1].SequencedForceBatches) - 1,
	}
	(*blocksOrder)[(*blocks)[len(*blocks)-1].BlockHash] = append((*blocksOrder)[(*blocks)[len(*blocks)-1].BlockHash], or)

	return nil
}

func decodeSequencedForceBatches(txData []byte, lastBatchNumber uint64, sequencer common.Address, txHash common.Hash, block *types.Block, nonce uint64) ([]SequencedForceBatch, error) {
	// Extract coded txs.
	// Load contract ABI
	abi, err := abi.JSON(strings.NewReader(polygonzkevm.PolygonzkevmABI))
	if err != nil {
		return nil, err
	}

	// Recover Method from signature and ABI
	method, err := abi.MethodById(txData[:4])
	if err != nil {
		return nil, err
	}

	// Unpack method inputs
	data, err := method.Inputs.Unpack(txData[4:])
	if err != nil {
		return nil, err
	}

	var forceBatches []polygonzkevm.PolygonRollupBaseEtrogBatchData
	bytedata, err := json.Marshal(data[0])
	if err != nil {
		return nil, err
	}
	err = json.Unmarshal(bytedata, &forceBatches)
	if err != nil {
		return nil, err
	}

	sequencedForcedBatches := make([]SequencedForceBatch, len(forceBatches))
	for i, force := range forceBatches {
		bn := lastBatchNumber - uint64(len(forceBatches)-(i+1))
		sequencedForcedBatches[i] = SequencedForceBatch{
			BatchNumber:                     bn,
			Coinbase:                        sequencer,
			TxHash:                          txHash,
			Timestamp:                       time.Unix(int64(block.Time()), 0),
			Nonce:                           nonce,
			PolygonRollupBaseEtrogBatchData: force,
		}
	}
	return sequencedForcedBatches, nil
}

func prepareBlock(vLog types.Log, t time.Time, fullBlock *types.Block) Block {
	var block Block
	block.BlockNumber = vLog.BlockNumber
	block.BlockHash = vLog.BlockHash
	block.ParentHash = fullBlock.ParentHash()
	block.ReceivedAt = t
	return block
}

func hash(data ...[32]byte) [32]byte {
	var res [32]byte
	hash := sha3.NewLegacyKeccak256()
	for _, d := range data {
		hash.Write(d[:]) //nolint:errcheck,gosec
	}
	copy(res[:], hash.Sum(nil))
	return res
}

// HeaderByNumber returns a block header from the current canonical chain. If number is
// nil, the latest known header is returned.
func (etherMan *Client) HeaderByNumber(ctx context.Context, number *big.Int) (*types.Header, error) {
	return etherMan.EthClient.HeaderByNumber(ctx, number)
}

// EthBlockByNumber function retrieves the ethereum block information by ethereum block number.
func (etherMan *Client) EthBlockByNumber(ctx context.Context, blockNumber uint64) (*types.Block, error) {
	block, err := etherMan.EthClient.BlockByNumber(ctx, new(big.Int).SetUint64(blockNumber))
	if err != nil {
		if errors.Is(err, ethereum.NotFound) || err.Error() == "block does not exist in blockchain" {
			return nil, ErrNotFound
		}
		return nil, err
	}
	return block, nil
}

// GetGapLastBatchTimestamp function allows to retrieve the gaplastTimestamp value in the smc
// TODO: If nobody uses this function delete
func (etherMan *Client) GetGapLastBatchTimestamp() (uint64, error) {
	return etherMan.ZkEVM.GapLastTimestamp(&bind.CallOpts{Pending: false})
}

// GetLatestBatchNumber function allows to retrieve the latest proposed batch in the smc
func (etherMan *Client) GetLatestBatchNumber() (uint64, error) {
	rollupData, err := etherMan.RollupManager.RollupIDToRollupData(&bind.CallOpts{Pending: false}, etherMan.RollupID)
	if err != nil {
		return 0, err
	}
	return rollupData.LastBatchSequenced, nil
}

// GetLatestBlockNumber gets the latest block number from the ethereum
func (etherMan *Client) GetLatestBlockNumber(ctx context.Context) (uint64, error) {
	return etherMan.getBlockNumber(ctx, rpc.LatestBlockNumber)
}

// GetSafeBlockNumber gets the safe block number from the ethereum
func (etherMan *Client) GetSafeBlockNumber(ctx context.Context) (uint64, error) {
	return etherMan.getBlockNumber(ctx, rpc.SafeBlockNumber)
}

// GetFinalizedBlockNumber gets the Finalized block number from the ethereum
func (etherMan *Client) GetFinalizedBlockNumber(ctx context.Context) (uint64, error) {
	return etherMan.getBlockNumber(ctx, rpc.FinalizedBlockNumber)
}

// getBlockNumber gets the block header by the provided block number from the ethereum
func (etherMan *Client) getBlockNumber(ctx context.Context, blockNumber rpc.BlockNumber) (uint64, error) {
	header, err := etherMan.EthClient.HeaderByNumber(ctx, big.NewInt(int64(blockNumber)))
	if err != nil || header == nil {
		return 0, err
	}
	return header.Number.Uint64(), nil
}

// GetLatestBlockTimestamp gets the latest block timestamp from the ethereum
func (etherMan *Client) GetLatestBlockTimestamp(ctx context.Context) (uint64, error) {
	header, err := etherMan.EthClient.HeaderByNumber(ctx, nil)
	if err != nil || header == nil {
		return 0, err
	}
	return header.Time, nil
}

// GetLatestVerifiedBatchNum gets latest verified batch from ethereum
func (etherMan *Client) GetLatestVerifiedBatchNum() (uint64, error) {
	rollupData, err := etherMan.RollupManager.RollupIDToRollupData(&bind.CallOpts{Pending: false}, etherMan.RollupID)
	if err != nil {
		return 0, err
	}
	return rollupData.LastVerifiedBatch, nil
}

// GetTx function get ethereum tx
func (etherMan *Client) GetTx(ctx context.Context, txHash common.Hash) (*types.Transaction, bool, error) {
	return etherMan.EthClient.TransactionByHash(ctx, txHash)
}

// GetTxReceipt function gets ethereum tx receipt
func (etherMan *Client) GetTxReceipt(ctx context.Context, txHash common.Hash) (*types.Receipt, error) {
	return etherMan.EthClient.TransactionReceipt(ctx, txHash)
}

// ApprovePol function allow to approve tokens in pol smc
func (etherMan *Client) ApprovePol(ctx context.Context, account common.Address, polAmount *big.Int, to common.Address) (*types.Transaction, error) {
	opts, err := etherMan.getAuthByAddress(account)
	if err == ErrNotFound {
		return nil, errors.New("can't find account private key to sign tx")
	}
	if etherMan.GasProviders.MultiGasProvider {
		opts.GasPrice = etherMan.GetL1GasPrice(ctx)
	}
	tx, err := etherMan.Pol.Approve(&opts, etherMan.l1Cfg.ZkEVMAddr, polAmount)
	if err != nil {
		if parsedErr, ok := tryParseError(err); ok {
			err = parsedErr
		}
		return nil, fmt.Errorf("error approving balance to send the batch. Error: %w", err)
	}

	return tx, nil
}

// GetTrustedSequencerURL Gets the trusted sequencer url from rollup smc
func (etherMan *Client) GetTrustedSequencerURL() (string, error) {
	return etherMan.ZkEVM.TrustedSequencerURL(&bind.CallOpts{Pending: false})
}

// GetL2ChainID returns L2 Chain ID
func (etherMan *Client) GetL2ChainID() (uint64, error) {
	rollupData, err := etherMan.RollupManager.RollupIDToRollupData(&bind.CallOpts{Pending: false}, etherMan.RollupID)
	if err != nil {
		return 0, err
	}
	return rollupData.ChainID, nil
}

// GetL1GasPrice gets the l1 gas price
func (etherMan *Client) GetL1GasPrice(ctx context.Context) *big.Int {
	// Get gasPrice from providers
	gasPrice := big.NewInt(0)
	for i, prov := range etherMan.GasProviders.Providers {
		gp, err := prov.SuggestGasPrice(ctx)
		if err != nil {
			log.Warnf("error getting gas price from provider %d. Error: %s", i+1, err.Error())
		} else if gasPrice.Cmp(gp) == -1 { // gasPrice < gp
			gasPrice = gp
		}
	}
	log.Debug("gasPrice chose: ", gasPrice)
	return gasPrice
}

// SendTx sends a tx to L1
func (etherMan *Client) SendTx(ctx context.Context, tx *types.Transaction) error {
	return etherMan.EthClient.SendTransaction(ctx, tx)
}

// CurrentNonce returns the current nonce for the provided account
func (etherMan *Client) CurrentNonce(ctx context.Context, account common.Address) (uint64, error) {
	return etherMan.EthClient.NonceAt(ctx, account, nil)
}

// SuggestedGasPrice returns the suggest nonce for the network at the moment
func (etherMan *Client) SuggestedGasPrice(ctx context.Context) (*big.Int, error) {
	suggestedGasPrice := etherMan.GetL1GasPrice(ctx)
	if suggestedGasPrice.Cmp(big.NewInt(0)) == 0 {
		return nil, errors.New("failed to get the suggested gas price")
	}
	return suggestedGasPrice, nil
}

// EstimateGas returns the estimated gas for the tx
func (etherMan *Client) EstimateGas(ctx context.Context, from common.Address, to *common.Address, value *big.Int, data []byte) (uint64, error) {
	return etherMan.EthClient.EstimateGas(ctx, ethereum.CallMsg{
		From:  from,
		To:    to,
		Value: value,
		Data:  data,
	})
}

// CheckTxWasMined check if a tx was already mined
func (etherMan *Client) CheckTxWasMined(ctx context.Context, txHash common.Hash) (bool, *types.Receipt, error) {
	receipt, err := etherMan.EthClient.TransactionReceipt(ctx, txHash)
	if errors.Is(err, ethereum.NotFound) {
		return false, nil, nil
	} else if err != nil {
		return false, nil, err
	}

	return true, receipt, nil
}

// SignTx tries to sign a transaction accordingly to the provided sender
func (etherMan *Client) SignTx(ctx context.Context, sender common.Address, tx *types.Transaction) (*types.Transaction, error) {
	auth, err := etherMan.getAuthByAddress(sender)
	if err == ErrNotFound {
		return nil, ErrPrivateKeyNotFound
	}
	signedTx, err := auth.Signer(auth.From, tx)
	if err != nil {
		return nil, err
	}
	return signedTx, nil
}

// GetRevertMessage tries to get a revert message of a transaction
func (etherMan *Client) GetRevertMessage(ctx context.Context, tx *types.Transaction) (string, error) {
	if tx == nil {
		return "", nil
	}

	receipt, err := etherMan.GetTxReceipt(ctx, tx.Hash())
	if err != nil {
		return "", err
	}

	if receipt.Status == types.ReceiptStatusFailed {
		revertMessage, err := operations.RevertReason(ctx, etherMan.EthClient, tx, receipt.BlockNumber)
		if err != nil {
			return "", err
		}
		return revertMessage, nil
	}
	return "", nil
}

// AddOrReplaceAuth adds an authorization or replace an existent one to the same account
func (etherMan *Client) AddOrReplaceAuth(auth bind.TransactOpts) error {
	log.Infof("added or replaced authorization for address: %v", auth.From.String())
	etherMan.auth[auth.From] = auth
	return nil
}

// LoadAuthFromKeyStore loads an authorization from a key store file
func (etherMan *Client) LoadAuthFromKeyStore(path, password string) (*bind.TransactOpts, error) {
	auth, err := newAuthFromKeystore(path, password, etherMan.l1Cfg.L1ChainID)
	if err != nil {
		return nil, err
	}

	log.Infof("loaded authorization for address: %v", auth.From.String())
	etherMan.auth[auth.From] = auth
	return &auth, nil
}

// newKeyFromKeystore creates an instance of a keystore key from a keystore file
func newKeyFromKeystore(path, password string) (*keystore.Key, error) {
	if path == "" && password == "" {
		return nil, nil
	}
	keystoreEncrypted, err := os.ReadFile(filepath.Clean(path))
	if err != nil {
		return nil, err
	}
	log.Infof("decrypting key from: %v", path)
	key, err := keystore.DecryptKey(keystoreEncrypted, password)
	if err != nil {
		return nil, err
	}
	return key, nil
}

// newAuthFromKeystore an authorization instance from a keystore file
func newAuthFromKeystore(path, password string, chainID uint64) (bind.TransactOpts, error) {
	log.Infof("reading key from: %v", path)
	key, err := newKeyFromKeystore(path, password)
	if err != nil {
		return bind.TransactOpts{}, err
	}
	if key == nil {
		return bind.TransactOpts{}, nil
	}
	auth, err := bind.NewKeyedTransactorWithChainID(key.PrivateKey, new(big.Int).SetUint64(chainID))
	if err != nil {
		return bind.TransactOpts{}, err
	}
	return *auth, nil
}

// getAuthByAddress tries to get an authorization from the authorizations map
func (etherMan *Client) getAuthByAddress(addr common.Address) (bind.TransactOpts, error) {
	auth, found := etherMan.auth[addr]
	if !found {
		return bind.TransactOpts{}, ErrNotFound
	}
	return auth, nil
}

// generateRandomAuth generates an authorization instance from a
// randomly generated private key to be used to estimate gas for PoE
// operations NOT restricted to the Trusted Sequencer
func (etherMan *Client) generateRandomAuth() (bind.TransactOpts, error) {
	privateKey, err := crypto.GenerateKey()
	if err != nil {
		return bind.TransactOpts{}, errors.New("failed to generate a private key to estimate L1 txs")
	}
	chainID := big.NewInt(0).SetUint64(etherMan.l1Cfg.L1ChainID)
	auth, err := bind.NewKeyedTransactorWithChainID(privateKey, chainID)
	if err != nil {
		return bind.TransactOpts{}, errors.New("failed to generate a fake authorization to estimate L1 txs")
	}

	return *auth, nil
}<|MERGE_RESOLUTION|>--- conflicted
+++ resolved
@@ -798,14 +798,10 @@
 	var batches []polygonzkevm.PolygonRollupBaseEtrogBatchData
 	for _, seq := range sequences {
 		batch := polygonzkevm.PolygonRollupBaseEtrogBatchData{
-<<<<<<< HEAD
-			Transactions: seq.BatchL2Data,
-=======
 			Transactions:         seq.BatchL2Data,
 			ForcedGlobalExitRoot: seq.GlobalExitRoot,
 			ForcedTimestamp:      uint64(seq.ForcedBatchTimestamp),
 			ForcedBlockHashL1:    seq.PrevBlockHash,
->>>>>>> e145e31a
 		}
 
 		batches = append(batches, batch)
