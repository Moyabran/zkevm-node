--- conflicted
+++ resolved
@@ -654,17 +654,17 @@
 }
 
 func (etherMan *Client) updateL1InfoTreeEvent(ctx context.Context, vLog types.Log, blocks *[]Block, blocksOrder *map[common.Hash][]Order) error {
-	log.Debug("updateL1InfoTree event detected")
-	var err error
-	//TODO: Check that this way os unpacking parameters are right
-	MainnetExitRoot := vLog.Topics[1]
-	RollupExitRoot := vLog.Topics[2]
-
-	var gExitRoot L1InfoTree
-	gExitRoot.MainnetExitRoot = MainnetExitRoot
-	gExitRoot.RollupExitRoot = RollupExitRoot
+	log.Debug("UpdateL1InfoTree event detected")
+	globalExitRootL1InfoTree, err := etherMan.GlobalExitRootManager.ParseUpdateL1InfoTree(vLog)
+	if err != nil {
+		return err
+	}
+
+	var gExitRoot GlobalExitRoot
+	gExitRoot.MainnetExitRoot = globalExitRootL1InfoTree.MainnetExitRoot
+	gExitRoot.RollupExitRoot = globalExitRootL1InfoTree.RollupExitRoot
 	gExitRoot.BlockNumber = vLog.BlockNumber
-	gExitRoot.GlobalExitRoot.GlobalExitRoot = hash(MainnetExitRoot, RollupExitRoot)
+	gExitRoot.GlobalExitRoot = hash(globalExitRootL1InfoTree.MainnetExitRoot, globalExitRootL1InfoTree.RollupExitRoot)
 	var block *Block
 	if !isheadBlockInArray(blocks, vLog.BlockHash, vLog.BlockNumber) {
 		// Need to add the block, doesnt mind if inside the blocks because I have to respect the order so insert at end
@@ -677,7 +677,7 @@
 	// Get the block in the HEAD of the array that contain the current block
 	block = &(*blocks)[len(*blocks)-1]
 	gExitRoot.PreviousBlockHash = block.ParentHash
-	gExitRoot.MinTimestamp = block.ReceivedAt
+	gExitRoot.Timestamp = block.ReceivedAt
 	// Add the event to the block
 	block.L1InfoTree = append(block.L1InfoTree, gExitRoot)
 	order := Order{
@@ -714,18 +714,6 @@
 	return etherMan.processUpdateGlobalExitRootEvent(ctx, oldglobalExitRoot.MainnetExitRoot, oldglobalExitRoot.RollupExitRoot, vLog, blocks, blocksOrder)
 }
 
-<<<<<<< HEAD
-func (etherMan *Client) updateL1InfoTreeEvent(ctx context.Context, vLog types.Log, blocks *[]Block, blocksOrder *map[common.Hash][]Order) error {
-	log.Debug("UpdateL1InfoTree event detected")
-	globalExitRootL1InfoTree, err := etherMan.GlobalExitRootManager.ParseUpdateL1InfoTree(vLog)
-	if err != nil {
-		return err
-	}
-	return etherMan.processUpdateGlobalExitRootEvent(ctx, globalExitRootL1InfoTree.MainnetExitRoot, globalExitRootL1InfoTree.RollupExitRoot, vLog, blocks, blocksOrder)
-}
-
-=======
->>>>>>> f755f8fc
 func (etherMan *Client) processUpdateGlobalExitRootEvent(ctx context.Context, mainnetExitRoot, rollupExitRoot common.Hash, vLog types.Log, blocks *[]Block, blocksOrder *map[common.Hash][]Order) error {
 	var gExitRoot GlobalExitRoot
 	gExitRoot.MainnetExitRoot = mainnetExitRoot
