package event

import (
	"math/big"
	"time"
)

// EventID is the ID of the event
type EventID string

// Source is the source of the event
type Source string

// Component is the component that triggered the event
type Component string

// Level is the level of the event
type Level string

const (
	// EventID_NodeComponentStarted is triggered when the node starts
	EventID_NodeComponentStarted = "NODE COMPONENT STARTED"
	// EventID_PreexecutionOOC is triggered when an OOC error is detected during the preexecution
	EventID_PreexecutionOOC EventID = "PRE EXECUTION OOC"
	// EventID_PreexecutionOOG is triggered when an OOG error is detected during the preexecution
	EventID_PreexecutionOOG EventID = "PRE EXECUTION OOG"
	// EventID_ExecutorError is triggered when an error is detected during the execution
	EventID_ExecutorError EventID = "EXECUTOR ERROR"
	// EventID_ReprocessFullBatchOOC is triggered when an OOC error is detected during the reprocessing of a full batch
	EventID_ReprocessFullBatchOOC EventID = "REPROCESS FULL BATCH OOC"
	// EventID_ExecutorRLPError is triggered when an RLP error is detected during the execution
	EventID_ExecutorRLPError EventID = "EXECUTOR RLP ERROR"
	// EventID_FinalizerHalt is triggered when the finalizer halts
	EventID_FinalizerHalt EventID = "FINALIZER HALT"
	// EventID_FinalizerRestart is triggered when the finalizer restarts
	EventID_FinalizerRestart EventID = "FINALIZER RESTART"
	// EventID_FinalizerBreakEvenGasPriceBigDifference is triggered when the finalizer recalculates the break even gas price and detects a big difference
	EventID_FinalizerBreakEvenGasPriceBigDifference EventID = "FINALIZER BREAK EVEN GAS PRICE BIG DIFFERENCE"
	// EventID_SynchronizerRestart is triggered when the Synchonizer restarts
	EventID_SynchronizerRestart EventID = "SYNCHRONIZER RESTART"
	// EventID_SynchronizerHalt is triggered when the synchronizer halts
	EventID_SynchronizerHalt EventID = "SYNCHRONIZER HALT"
	// EventID_SequenceSenderHalt is triggered when the SequenceSender halts
	EventID_SequenceSenderHalt EventID = "SEQUENCESENDER HALT"
	// EventID_NodeOOC is triggered when an OOC at node level is detected
	EventID_NodeOOC EventID = "NODE OOC"
<<<<<<< HEAD
=======
	// EventID_ReservedZKCountersOverflow is triggered when reserved ZK counters exceeds remaining batch ZK counters
	EventID_ReservedZKCountersOverflow EventID = "RESERVED ZKCOUNTERS OVERFLOW"
>>>>>>> 053c4f0d
	// Source_Node is the source of the event
	Source_Node Source = "node"

	// Component_RPC is the component that triggered the event
	Component_RPC Component = "rpc"
	// Component_Pool is the component that triggered the event
	Component_Pool Component = "pool"
	// Component_Sequencer is the component that triggered the event
	Component_Sequencer Component = "sequencer"
	// Component_Synchronizer is the component that triggered the event
	Component_Synchronizer Component = "synchronizer"
	// Component_Aggregator is the component that triggered the event
	Component_Aggregator Component = "aggregator"
	// Component_EthTxManager is the component that triggered the event
	Component_EthTxManager Component = "ethtxmanager"
	// Component_GasPricer is the component that triggered the event
	Component_GasPricer Component = "gaspricer"
	// Component_Executor is the component that triggered the event
	Component_Executor Component = "executor"
	// Component_Broadcast is the component that triggered the event
	Component_Broadcast Component = "broadcast"
	// Component_Sequence_Sender is the component that triggered the event
	Component_Sequence_Sender = "seqsender"

	// Level_Emergency is the most severe level
	Level_Emergency Level = "emerg"
	// Level_Alert is the second most severe level
	Level_Alert Level = "alert"
	// Level_Critical is the third most severe level
	Level_Critical Level = "crit"
	// Level_Error is the fourth most severe level
	Level_Error Level = "err"
	// Level_Warning is the fifth most severe level
	Level_Warning Level = "warning"
	// Level_Notice is the sixth most severe level
	Level_Notice Level = "notice"
	// Level_Info is the seventh most severe level
	Level_Info Level = "info"
	// Level_Debug is the least severe level
	Level_Debug Level = "debug"
)

// Event represents a event that may be investigated
type Event struct {
	Id          big.Int
	ReceivedAt  time.Time
	IPAddress   string
	Source      Source
	Component   Component
	Level       Level
	EventID     EventID
	Description string
	Data        []byte
	Json        interface{}
}<|MERGE_RESOLUTION|>--- conflicted
+++ resolved
@@ -44,11 +44,8 @@
 	EventID_SequenceSenderHalt EventID = "SEQUENCESENDER HALT"
 	// EventID_NodeOOC is triggered when an OOC at node level is detected
 	EventID_NodeOOC EventID = "NODE OOC"
-<<<<<<< HEAD
-=======
 	// EventID_ReservedZKCountersOverflow is triggered when reserved ZK counters exceeds remaining batch ZK counters
 	EventID_ReservedZKCountersOverflow EventID = "RESERVED ZKCOUNTERS OVERFLOW"
->>>>>>> 053c4f0d
 	// Source_Node is the source of the event
 	Source_Node Source = "node"
 
